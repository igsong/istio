// Copyright 2017 Istio Authors
//
// Licensed under the Apache License, Version 2.0 (the "License");
// you may not use this file except in compliance with the License.
// You may obtain a copy of the License at
//
//     http://www.apache.org/licenses/LICENSE-2.0
//
// Unless required by applicable law or agreed to in writing, software
// distributed under the License is distributed on an "AS IS" BASIS,
// WITHOUT WARRANTIES OR CONDITIONS OF ANY KIND, either express or implied.
// See the License for the specific language governing permissions and
// limitations under the License.

package model

import (
	"fmt"
	"net"
	"strconv"
	"strings"
	"time"

	"github.com/envoyproxy/go-control-plane/envoy/api/v2/core"
	"github.com/gogo/protobuf/types"
	multierror "github.com/hashicorp/go-multierror"

	meshconfig "istio.io/api/mesh/v1alpha1"
)

// Environment provides an aggregate environmental API for Pilot
type Environment struct {
	// Discovery interface for listing services and instances.
	ServiceDiscovery

	// Config interface for listing routing rules
	IstioConfigStore

	// Mesh is the mesh config (to be merged into the config store)
	Mesh *meshconfig.MeshConfig

	// Mixer subject alternate name for mutual TLS
	MixerSAN []string

	// PushContext holds informations during push generation. It is reset on config change, at the beginning
	// of the pushAll. It will hold all errors and stats and possibly caches needed during the entire cache computation.
	// DO NOT USE EXCEPT FOR TESTS AND HANDLING OF NEW CONNECTIONS.
	// ALL USE DURING A PUSH SHOULD USE THE ONE CREATED AT THE
	// START OF THE PUSH, THE GLOBAL ONE MAY CHANGE AND REFLECT A DIFFERENT
	// CONFIG AND PUSH
	// Deprecated - a local config for ads will be used instead
	PushContext *PushContext

	// MeshNetworks (loaded from a config map) provides information about the
	// set of networks inside a mesh and how to route to endpoints in each
	// network. Each network provides information about the endpoints in a
	// routable L3 network. A single routable L3 network can have one or more
	// service registries.
	MeshNetworks *meshconfig.MeshNetworks
}

// Proxy contains information about an specific instance of a proxy (envoy sidecar, gateway,
// etc). The Proxy is initialized when a sidecar connects to Pilot, and populated from
// 'node' info in the protocol as well as data extracted from registries.
//
// In current Istio implementation nodes use a 4-parts '~' delimited ID.
// Type~IPAddress~ID~Domain
type Proxy struct {
	// ClusterID specifies the cluster where the proxy resides.
	// TODO: clarify if this is needed in the new 'network' model, likely needs to
	// be renamed to 'network'
	ClusterID string

	// Type specifies the node type. First part of the ID.
	Type NodeType

	// IPAddresses is the IP addresses of the proxy used to identify it and its
	// co-located service instances. Example: "10.60.1.6". In some cases, the host
	// where the poxy and service instances reside may have more than one IP address
	IPAddresses []string

	// ID is the unique platform-specific sidecar proxy ID. For k8s it is the pod ID and
	// namespace.
	ID string

	// Locality is the location of where Envoy proxy runs.
	Locality *core.Locality

	// DNSDomain defines the DNS domain suffix for short hostnames (e.g.
	// "default.svc.cluster.local")
	DNSDomains []string

	// TrustDomain defines the trust domain of the certificate
	TrustDomain string

	// ConfigNamespace defines the namespace where this proxy resides
	// for the purposes of network scoping.
	// NOTE: DO NOT USE THIS FIELD TO CONSTRUCT DNS NAMES
	ConfigNamespace string

	// Metadata key-value pairs extending the Node identifier
	Metadata map[string]string

	// the sidecarScope associated with the proxy
	SidecarScope *SidecarScope

	// service instances associated with the proxy
	ServiceInstances []*ServiceInstance
}

// NodeType decides the responsibility of the proxy serves in the mesh
type NodeType string

const (
	// SidecarProxy type is used for sidecar proxies in the application containers
	SidecarProxy NodeType = "sidecar"

	// Ingress type is used for cluster ingress proxies
	Ingress NodeType = "ingress"

	// Router type is used for standalone proxies acting as L7/L4 routers
	Router NodeType = "router"
)

// IsApplicationNodeType verifies that the NodeType is one of the declared constants in the model
func IsApplicationNodeType(nType NodeType) bool {
	switch nType {
	case SidecarProxy, Ingress, Router:
		return true
	default:
		return false
	}
}

// ServiceNode encodes the proxy node attributes into a URI-acceptable string
func (node *Proxy) ServiceNode() string {
	ip := ""
	if len(node.IPAddresses) > 0 {
		ip = node.IPAddresses[0]
	}
	return strings.Join([]string{
		string(node.Type), ip, node.ID, node.DNSDomains[0],
	}, serviceNodeSeparator)

}

// GetProxyVersion returns the proxy version string identifier, and whether it is present.
func (node *Proxy) GetProxyVersion() (string, bool) {
	version, found := node.Metadata[NodeMetadataIstioProxyVersion]
	return version, found
}

// RouterMode decides the behavior of Istio Gateway (normal or sni-dnat)
type RouterMode string

const (
	// StandardRouter is the normal gateway mode
	StandardRouter RouterMode = "standard"

	// SniDnatRouter is used for bridging two networks
	SniDnatRouter RouterMode = "sni-dnat"
)

// GetRouterMode returns the operating mode associated with the router.
// Assumes that the proxy is of type Router
func (node *Proxy) GetRouterMode() RouterMode {
	if modestr, found := node.Metadata[NodeMetadataRouterMode]; found {
		switch RouterMode(modestr) {
		case SniDnatRouter:
			return SniDnatRouter
		}
	}
	return StandardRouter
}

// SetSidecarScope identifies the sidecar scope object associated with this
// proxy and updates the proxy Node. This is a convenience hack so that
// callers can simply call push.Services(node) while the implementation of
// push.Services can return the set of services from the proxyNode's
// sidecar scope or from the push context's set of global services. Similar
// logic applies to push.VirtualServices and push.DestinationRule. The
// short cut here is useful only for CDS and parts of RDS generation code.
//
// Listener generation code will still use the SidecarScope object directly
// as it needs the set of services for each listener port.
func (node *Proxy) SetSidecarScope(ps *PushContext) {
	instances := node.ServiceInstances
	node.SidecarScope = ps.getSidecarScope(node, instances)
}

func (node *Proxy) SetServiceInstances(env *Environment) error {
	instances, err := env.GetProxyServiceInstances(node)
	if err != nil {
		log.Errorf("failed to get service proxy service instances: %v", err)
		return err
	}

	node.ServiceInstances = instances
	return nil
}

// UnnamedNetwork is the default network that proxies in the mesh
// get when they don't request a specific network view.
const UnnamedNetwork = ""

// GetNetworkView returns the networks that the proxy requested.
// When sending EDS/CDS-with-dns-endpoints, Pilot will only send
// endpoints corresponding to the networks that the proxy wants to see.
// If not set, we assume that the proxy wants to see endpoints from the default
// unnamed network.
func GetNetworkView(node *Proxy) map[string]bool {
	if node == nil {
		return map[string]bool{UnnamedNetwork: true}
	}

	nmap := make(map[string]bool)
	if networks, found := node.Metadata[NodeMetadataRequestedNetworkView]; found {
		for _, n := range strings.Split(networks, ",") {
			nmap[n] = true
		}
	} else {
		// Proxy sees endpoints from the default unnamed network only
		nmap[UnnamedNetwork] = true
	}
	return nmap
}

// ParseMetadata parses the opaque Metadata from an Envoy Node into string key-value pairs.
// Any non-string values are ignored.
func ParseMetadata(metadata *types.Struct) map[string]string {
	if metadata == nil {
		return nil
	}
	fields := metadata.GetFields()
	res := make(map[string]string, len(fields))
	for k, v := range fields {
		if s, ok := v.GetKind().(*types.Value_StringValue); ok {
			res[k] = s.StringValue
		}
	}
	if len(res) == 0 {
		res = nil
	}
	return res
}

// ParseServiceNodeWithMetadata parse the Envoy Node from the string generated by ServiceNode
// fuction and the metadata.
func ParseServiceNodeWithMetadata(s string, metadata map[string]string) (*Proxy, error) {
	parts := strings.Split(s, serviceNodeSeparator)
	out := &Proxy{
		Metadata: metadata,
	}

	if len(parts) != 4 {
		return out, fmt.Errorf("missing parts in the service node %q", s)
	}

	out.Type = NodeType(parts[0])

	switch out.Type {
	case SidecarProxy, Ingress, Router:
	default:
		return out, fmt.Errorf("invalid node type (valid types: ingress, sidecar, router in the service node %q", s)
	}

	// Get all IP Addresses from Metadata
	if ipstr, found := metadata[NodeMetadataInstanceIPs]; found {
		ipAddresses, err := parseIPAddresses(ipstr)
		if err == nil {
			out.IPAddresses = ipAddresses
		} else if isValidIPAddress(parts[1]) {
			//Fail back, use IP from node id
			out.IPAddresses = append(out.IPAddresses, parts[1])
		}
	} else if isValidIPAddress(parts[1]) {
		// Get IP from node id, it's only for backward-compatible, IP should come from metadata
		out.IPAddresses = append(out.IPAddresses, parts[1])
	}

	// Does query from ingress or router have to carry valid IP address?
	if len(out.IPAddresses) == 0 && out.Type == SidecarProxy {
		return out, fmt.Errorf("no valid IP address in the service node id or metadata")
	}

	out.ID = parts[2]
	out.DNSDomains = getProxyMetadataDNSDomains(out, parts[3])
	return out, nil
}

// GetProxyConfigNamespace extracts the namespace associated with the proxy
// from the proxy metadata or the proxy ID
func GetProxyConfigNamespace(proxy *Proxy) string {
	if proxy == nil {
		return ""
	}

	// First look for ISTIO_META_CONFIG_NAMESPACE
	// All newer proxies (from Istio 1.1 onwards) are supposed to supply this
	if configNamespace, found := proxy.Metadata[NodeMetadataConfigNamespace]; found {
		return configNamespace
	}

	// if not found, for backward compatibility, extract the namespace from
	// the proxy domain. this is a k8s specific hack and should be enabled
	parts := strings.Split(proxy.DNSDomains[0], ".")
	if len(parts) > 1 { // k8s will have namespace.<domain>
		return parts[0]
	}

	return ""
}

// getProxyMetadataDNSDomains returns a slice containing every DNS Domain that
// has been injected into the proxy via the environment variable ISTIO_META_DNS_DOMAINS
func getProxyMetadataDNSDomains(proxy *Proxy, parts string) []string {
	if proxy == nil {
		return nil
	}

	// If ISTIO_META_DNS_DOMAINS contains a list, produce and return a
	//  list of unique suffixes
	if nodeMetadataDNSDomains, found := proxy.Metadata[NodeMetadataDNSDomains]; found {
		nodeMetadataDNSDomainsUnique := GetUniqueSuffixes(strings.Split(nodeMetadataDNSDomains, ","))
		return nodeMetadataDNSDomainsUnique
	}

	// Otherwise just return the DNSDomain
	return []string{parts}
}

const (
	serviceNodeSeparator = "~"

	// IngressCertsPath is the path location for ingress certificates
	IngressCertsPath = "/etc/istio/ingress-certs/"

	// AuthCertsPath is the path location for mTLS certificates
	AuthCertsPath = "/etc/certs/"

	// CertChainFilename is mTLS chain file
	CertChainFilename = "cert-chain.pem"

	// KeyFilename is mTLS private key
	KeyFilename = "key.pem"

	// RootCertFilename is mTLS root cert
	RootCertFilename = "root-cert.pem"

	// IngressCertFilename is the ingress cert file name
	IngressCertFilename = "tls.crt"

	// IngressKeyFilename is the ingress private key file name
	IngressKeyFilename = "tls.key"

	// ConfigPathDir config directory for storing envoy json config files.
	ConfigPathDir = "/etc/istio/proxy"

	// BinaryPathFilename envoy binary location
	BinaryPathFilename = "/usr/local/bin/envoy"

	// ServiceClusterName service cluster name used in xDS calls
	ServiceClusterName = "istio-proxy"

	// DiscoveryPlainAddress discovery IP address:port with plain text
	DiscoveryPlainAddress = "istio-pilot:15007"

	// IstioIngressGatewayName is the internal gateway name assigned to ingress
	IstioIngressGatewayName = "istio-autogenerated-k8s-ingress"

	// IstioIngressNamespace is the namespace where Istio ingress controller is deployed
	IstioIngressNamespace = "istio-system"
)

// IstioIngressWorkloadLabels is the label assigned to Istio ingress pods
var IstioIngressWorkloadLabels = map[string]string{"istio": "ingress"}

// DefaultProxyConfig for individual proxies
func DefaultProxyConfig() meshconfig.ProxyConfig {
	return meshconfig.ProxyConfig{
		ConfigPath:             ConfigPathDir,
		BinaryPath:             BinaryPathFilename,
		ServiceCluster:         ServiceClusterName,
		DrainDuration:          types.DurationProto(2 * time.Second),
		ParentShutdownDuration: types.DurationProto(3 * time.Second),
		DiscoveryAddress:       DiscoveryPlainAddress,
		ConnectTimeout:         types.DurationProto(1 * time.Second),
		StatsdUdpAddress:       "",
		ProxyAdminPort:         15000,
		ControlPlaneAuthPolicy: meshconfig.AuthenticationPolicy_NONE,
		CustomConfigFile:       "",
		Concurrency:            0,
		StatNameLength:         189,
		Tracing:                nil,
	}
}

// DefaultMeshConfig configuration
func DefaultMeshConfig() meshconfig.MeshConfig {
	config := DefaultProxyConfig()
	return meshconfig.MeshConfig{
		MixerCheckServer:                  "",
		MixerReportServer:                 "",
		DisablePolicyChecks:               false,
		PolicyCheckFailOpen:               false,
		SidecarToTelemetrySessionAffinity: false,
		ProxyListenPort:                   15001,
		ConnectTimeout:                    types.DurationProto(1 * time.Second),
		IngressClass:                      "istio",
		IngressControllerMode:             meshconfig.MeshConfig_STRICT,
		EnableTracing:                     true,
		AccessLogFile:                     "/dev/stdout",
		AccessLogEncoding:                 meshconfig.MeshConfig_TEXT,
		DefaultConfig:                     &config,
		SdsUdsPath:                        "",
		EnableSdsTokenMount:               false,
		TrustDomain:                       "",
		OutboundTrafficPolicy:             &meshconfig.MeshConfig_OutboundTrafficPolicy{Mode: meshconfig.MeshConfig_OutboundTrafficPolicy_REGISTRY_ONLY},
	}
}

// ApplyMeshConfigDefaults returns a new MeshConfig decoded from the
// input YAML with defaults applied to omitted configuration values.
func ApplyMeshConfigDefaults(yaml string) (*meshconfig.MeshConfig, error) {
	out := DefaultMeshConfig()
	if err := ApplyYAML(yaml, &out, false); err != nil {
		return nil, multierror.Prefix(err, "failed to convert to proto.")
	}

	// Reset the default ProxyConfig as jsonpb.UnmarshalString doesn't
	// handled nested decode properly for our use case.
	prevDefaultConfig := out.DefaultConfig
	defaultProxyConfig := DefaultProxyConfig()
	out.DefaultConfig = &defaultProxyConfig

	// Re-apply defaults to ProxyConfig if they were defined in the
	// original input MeshConfig.ProxyConfig.
	if prevDefaultConfig != nil {
		origProxyConfigYAML, err := ToYAML(prevDefaultConfig)
		if err != nil {
			return nil, multierror.Prefix(err, "failed to re-encode default proxy config")
		}
		if err := ApplyYAML(origProxyConfigYAML, out.DefaultConfig, false); err != nil {
			return nil, multierror.Prefix(err, "failed to convert to proto.")
		}
	}

	if err := ValidateMeshConfig(&out); err != nil {
		return nil, err
	}

	return &out, nil
}

// EmptyMeshNetworks configuration with no networks
func EmptyMeshNetworks() meshconfig.MeshNetworks {
	return meshconfig.MeshNetworks{
		Networks: map[string]*meshconfig.Network{},
	}
}

// LoadMeshNetworksConfig returns a new MeshNetworks decoded from the
// input YAML.
func LoadMeshNetworksConfig(yaml string) (*meshconfig.MeshNetworks, error) {
	out := EmptyMeshNetworks()
	if err := ApplyYAML(yaml, &out, false); err != nil {
		return nil, multierror.Prefix(err, "failed to convert to proto.")
	}

	// TODO validate the loaded MeshNetworks
	// if err := ValidateMeshNetworks(&out); err != nil {
	// 	return nil, err
	// }
	return &out, nil
}

// ParsePort extracts port number from a valid proxy address
func ParsePort(addr string) int {
	port, err := strconv.Atoi(addr[strings.Index(addr, ":")+1:])
	if err != nil {
		log.Warna(err)
	}

	return port
}

// parseIPAddresses extracts IPs from a string
func parseIPAddresses(s string) ([]string, error) {
	ipAddresses := strings.Split(s, ",")
	if len(ipAddresses) == 0 {
		return ipAddresses, fmt.Errorf("no valid IP address")
	}
	for _, ipAddress := range ipAddresses {
		if !isValidIPAddress(ipAddress) {
			return ipAddresses, fmt.Errorf("invalid IP address %q", ipAddress)
		}
	}
	return ipAddresses, nil
}

// Tell whether the given IP address is valid or not
func isValidIPAddress(ip string) bool {
	return net.ParseIP(ip) != nil
}

// Pile all node metadata constants here
const (

	// NodeMetadataIstioProxyVersion specifies the Envoy version associated with the proxy
	NodeMetadataIstioProxyVersion = "ISTIO_PROXY_VERSION"

	// NodeMetadataNetwork defines the network the node belongs to. It is an optional metadata,
	// set at injection time. When set, the Endpoints returned to a note and not on same network
	// will be replaced with the gateway defined in the settings.
	NodeMetadataNetwork = "NETWORK"

	// NodeMetadataInterceptionMode is the name of the metadata variable that carries info about
	// traffic interception mode at the proxy
	NodeMetadataInterceptionMode = "INTERCEPTION_MODE"

<<<<<<< HEAD
=======
	// NodeMetadataHTTP10 indicates the application behind the sidecar is making outbound http requests with HTTP/1.0
	// protocol. It will enable the "AcceptHttp_10" option on the http options for outbound HTTP listeners.
	// Alpha in 1.1, based on feedback may be turned into an API or change. Set to "1" to enable.
	NodeMetadataHTTP10 = "HTTP10"

>>>>>>> 054e6c65
	// NodeMetadataConfigNamespace is the name of the metadata variable that carries info about
	// the config namespace associated with the proxy
	NodeMetadataConfigNamespace = "CONFIG_NAMESPACE"

	// NodeMetadataSidecarUID is the user ID running envoy. Pilot can check if envoy runs as root, and may generate
	// different configuration. If not set, the default istio-proxy UID (1337) is assumed.
	NodeMetadataSidecarUID = "SIDECAR_UID"

	// NodeMetadataRequestedNetworkView specifies the networks that the proxy wants to see
	NodeMetadataRequestedNetworkView = "REQUESTED_NETWORK_VIEW"

	// NodeMetadataRouterMode indicates whether the proxy is functioning as a SNI-DNAT router
	// processing the AUTO_PASSTHROUGH gateway servers
	NodeMetadataRouterMode = "ROUTER_MODE"

	// NodeMetadataInstanceIPs is the set of IPs attached to this proxy
	NodeMetadataInstanceIPs = "INSTANCE_IPS"

	// NodeMetadataSdsTokenPath specifies the path of the SDS token used by the Enovy proxy.
	// If not set, Pilot uses the default SDS token path.
	NodeMetadataSdsTokenPath = "SDS_TOKEN_PATH"

	// NodeMetaDataDNSDomains is the list of DNS domains used for resolution
	NodeMetadataDNSDomains = "DNS_DOMAINS"
)

// TrafficInterceptionMode indicates how traffic to/from the workload is captured and
// sent to Envoy. This should not be confused with the CaptureMode in the API that indicates
// how the user wants traffic to be intercepted for the listener. TrafficInterceptionMode is
// always derived from the Proxy metadata
type TrafficInterceptionMode string

const (
	// InterceptionNone indicates that the workload is not using IPtables for traffic interception
	InterceptionNone TrafficInterceptionMode = "NONE"

	// InterceptionTproxy implies traffic intercepted by IPtables with TPROXY mode
	InterceptionTproxy TrafficInterceptionMode = "TPROXY"

	// InterceptionRedirect implies traffic intercepted by IPtables with REDIRECT mode
	// This is our default mode
	InterceptionRedirect TrafficInterceptionMode = "REDIRECT"
)

// GetInterceptionMode extracts the interception mode associated with the proxy
// from the proxy metadata
func (node *Proxy) GetInterceptionMode() TrafficInterceptionMode {
	if node == nil {
		return InterceptionRedirect
	}

	switch node.Metadata[NodeMetadataInterceptionMode] {
	case "TPROXY":
		return InterceptionTproxy
	case "REDIRECT":
		return InterceptionRedirect
	case "NONE":
		return InterceptionNone
	}

	return InterceptionRedirect
}

// GetUniqueSuffixes Return a slice containing the strings with the longesest
// unique suffixes
func GetUniqueSuffixes(stringSlice []string) []string {
	out := []string{}

	// Iterate through the slice finding longest strings with unique suffixes
	for _, stringOne := range stringSlice {
		workString := ""
		for _, stringTwo := range stringSlice {
			// If strings have same suffix
			if strings.HasSuffix(stringOne, stringTwo) {
				// Keep the longest string from the first range
				if len(stringOne) > len(stringTwo) {
					workString = stringOne
				}
			}
		}

		// Append first range working string if a new one was found
		if workString != "" {
			out = append(out, workString)
		}
	}
	return out
}<|MERGE_RESOLUTION|>--- conflicted
+++ resolved
@@ -518,14 +518,11 @@
 	// traffic interception mode at the proxy
 	NodeMetadataInterceptionMode = "INTERCEPTION_MODE"
 
-<<<<<<< HEAD
-=======
 	// NodeMetadataHTTP10 indicates the application behind the sidecar is making outbound http requests with HTTP/1.0
 	// protocol. It will enable the "AcceptHttp_10" option on the http options for outbound HTTP listeners.
 	// Alpha in 1.1, based on feedback may be turned into an API or change. Set to "1" to enable.
 	NodeMetadataHTTP10 = "HTTP10"
 
->>>>>>> 054e6c65
 	// NodeMetadataConfigNamespace is the name of the metadata variable that carries info about
 	// the config namespace associated with the proxy
 	NodeMetadataConfigNamespace = "CONFIG_NAMESPACE"
