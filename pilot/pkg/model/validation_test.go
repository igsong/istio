// Copyright 2017 Istio Authors
//
// Licensed under the Apache License, Version 2.0 (the "License");
// you may not use this file except in compliance with the License.
// You may obtain a copy of the License at
//
//     http://www.apache.org/licenses/LICENSE-2.0
//
// Unless required by applicable law or agreed to in writing, software
// distributed under the License is distributed on an "AS IS" BASIS,
// WITHOUT WARRANTIES OR CONDITIONS OF ANY KIND, either express or implied.
// See the License for the specific language governing permissions and
// limitations under the License.

package model

import (
	"fmt"
	"strings"
	"testing"
	"time"

	"github.com/gogo/protobuf/proto"
	"github.com/gogo/protobuf/types"
	multierror "github.com/hashicorp/go-multierror"

	authn "istio.io/api/authentication/v1alpha1"
	meshconfig "istio.io/api/mesh/v1alpha1"
	mpb "istio.io/api/mixer/v1"
	mccpb "istio.io/api/mixer/v1/config/client"
	networking "istio.io/api/networking/v1alpha3"
	rbac "istio.io/api/rbac/v1alpha1"
	"istio.io/istio/pilot/pkg/model/test"
)

const (
	// Config name for testing
	someName = "foo"
	// Config namespace for testing.
	someNamespace = "bar"
)

func TestConfigDescriptorValidate(t *testing.T) {
	badLabel := strings.Repeat("a", dns1123LabelMaxLength+1)
	goodLabel := strings.Repeat("a", dns1123LabelMaxLength-1)

	cases := []struct {
		name       string
		descriptor ConfigDescriptor
		wantErr    bool
	}{{
		name:       "Valid ConfigDescriptor (IstioConfig)",
		descriptor: IstioConfigTypes,
		wantErr:    false,
	}, {
		name: "Invalid DNS11234Label in ConfigDescriptor",
		descriptor: ConfigDescriptor{ProtoSchema{
			Type:        badLabel,
			MessageName: "istio.networking.v1alpha3.Gateway",
		}},
		wantErr: true,
	}, {
		name: "Bad MessageName in ProtoMessage",
		descriptor: ConfigDescriptor{ProtoSchema{
			Type:        goodLabel,
			MessageName: "nonexistent",
		}},
		wantErr: true,
	}, {
		name: "Missing key function",
		descriptor: ConfigDescriptor{ProtoSchema{
			Type:        "service-entry",
			MessageName: "istio.networking.v1alpha3.ServiceEtrny",
		}},
		wantErr: true,
	}, {
		name:       "Duplicate type and message",
		descriptor: ConfigDescriptor{DestinationRule, DestinationRule},
		wantErr:    true,
	}}

	for _, c := range cases {
		if err := c.descriptor.Validate(); (err != nil) != c.wantErr {
			t.Errorf("%v failed: got %v but wantErr=%v", c.name, err, c.wantErr)
		}
	}
}

// ValidateConfig ensures that the config object is well-defined
// TODO: also check name and namespace
func descriptorValidateConfig(descriptor ConfigDescriptor, typ string, obj interface{}) error {
	if obj == nil {
		return fmt.Errorf("invalid nil configuration object")
	}

	t, ok := descriptor.GetByType(typ)
	if !ok {
		return fmt.Errorf("undeclared type: %q", typ)
	}

	v, ok := obj.(proto.Message)
	if !ok {
		return fmt.Errorf("cannot cast to a proto message")
	}

	if proto.MessageName(v) != t.MessageName {
		return fmt.Errorf("mismatched message type %q and type %q",
			proto.MessageName(v), t.MessageName)
	}
	return t.Validate(someName, someNamespace, v)
}

func TestConfigDescriptorValidateConfig(t *testing.T) {
	cases := []struct {
		name    string
		typ     string
		config  interface{}
		wantErr bool
	}{
		{
			name:    "bad configuration object",
			typ:     "policy",
			config:  nil,
			wantErr: true,
		},
		{
			name:    "undeclared kind",
			typ:     "special-type",
			config:  nil,
			wantErr: true,
		},
		{
			name:    "non-proto object configuration",
			typ:     "policy",
			config:  "non-proto objection configuration",
			wantErr: true,
		},
		{
			name:    "message type and kind mismatch",
			typ:     "policy",
			config:  ServiceEntry,
			wantErr: true,
		},
		{
			name:    "ProtoSchema validation1",
			typ:     "service-entry",
			config:  ServiceEntry,
			wantErr: true,
		},
		{
			name:    "Successful validation",
			typ:     MockConfig.Type,
			config:  &test.MockConfig{Key: "test"},
			wantErr: false,
		},
	}

	types := append(IstioConfigTypes, MockConfig)

	for _, c := range cases {
		if err := descriptorValidateConfig(types, c.typ, c.config); (err != nil) != c.wantErr {
			t.Errorf("%v failed: got error=%v but wantErr=%v", c.name, err, c.wantErr)
		}
	}
}

var (
	endpoint1 = NetworkEndpoint{
		Address:     "192.168.1.1",
		Port:        10001,
		ServicePort: &Port{Name: "http", Port: 81, Protocol: ProtocolHTTP},
	}

	service1 = &Service{
		Hostname: "one.service.com",
		Address:  "192.168.3.1", // VIP
		Ports: PortList{
			&Port{Name: "http", Port: 81, Protocol: ProtocolHTTP},
			&Port{Name: "http-alt", Port: 8081, Protocol: ProtocolHTTP},
		},
	}
)

func TestServiceInstanceValidate(t *testing.T) {
	cases := []struct {
		name     string
		instance *ServiceInstance
		valid    bool
	}{
		{
			name: "nil service",
			instance: &ServiceInstance{
				Labels:   Labels{},
				Endpoint: endpoint1,
			},
		},
		{
			name: "bad label",
			instance: &ServiceInstance{
				Service:  service1,
				Labels:   Labels{"*": "-"},
				Endpoint: endpoint1,
			},
		},
		{
			name: "invalid service",
			instance: &ServiceInstance{
				Service: &Service{},
			},
		},
		{
			name: "invalid endpoint port and service port",
			instance: &ServiceInstance{
				Service: service1,
				Endpoint: NetworkEndpoint{
					Address: "192.168.1.2",
					Port:    -80,
				},
			},
		},
		{
			name: "endpoint missing service port",
			instance: &ServiceInstance{
				Service: service1,
				Endpoint: NetworkEndpoint{
					Address: "192.168.1.2",
					Port:    service1.Ports[1].Port,
					ServicePort: &Port{
						Name:     service1.Ports[1].Name + "-extra",
						Port:     service1.Ports[1].Port,
						Protocol: service1.Ports[1].Protocol,
					},
				},
			},
		},
		{
			name: "endpoint port and protocol mismatch",
			instance: &ServiceInstance{
				Service: service1,
				Endpoint: NetworkEndpoint{
					Address: "192.168.1.2",
					Port:    service1.Ports[1].Port,
					ServicePort: &Port{
						Name:     "http",
						Port:     service1.Ports[1].Port + 1,
						Protocol: ProtocolGRPC,
					},
				},
			},
		},
	}
	for _, c := range cases {
		t.Log("running case " + c.name)
		if got := c.instance.Validate(); (got == nil) != c.valid {
			t.Errorf("%s failed: got valid=%v but wanted valid=%v: %v", c.name, got == nil, c.valid, got)
		}
	}
}

func TestServiceValidate(t *testing.T) {
	ports := PortList{
		{Name: "http", Port: 80, Protocol: ProtocolHTTP},
		{Name: "http-alt", Port: 8080, Protocol: ProtocolHTTP},
	}
	badPorts := PortList{
		{Port: 80, Protocol: ProtocolHTTP},
		{Name: "http-alt^", Port: 8080, Protocol: ProtocolHTTP},
		{Name: "http", Port: -80, Protocol: ProtocolHTTP},
	}

	address := "192.168.1.1"

	cases := []struct {
		name    string
		service *Service
		valid   bool
	}{
		{
			name:    "empty hostname",
			service: &Service{Hostname: "", Address: address, Ports: ports},
		},
		{
			name:    "invalid hostname",
			service: &Service{Hostname: "hostname.^.com", Address: address, Ports: ports},
		},
		{
			name:    "empty ports",
			service: &Service{Hostname: "hostname", Address: address},
		},
		{
			name:    "bad ports",
			service: &Service{Hostname: "hostname", Address: address, Ports: badPorts},
		},
	}
	for _, c := range cases {
		if got := c.service.Validate(); (got == nil) != c.valid {
			t.Errorf("%s failed: got valid=%v but wanted valid=%v: %v", c.name, got == nil, c.valid, got)
		}
	}
}

func TestLabelsValidate(t *testing.T) {
	cases := []struct {
		name  string
		tags  Labels
		valid bool
	}{
		{
			name:  "empty tags",
			valid: true,
		},
		{
			name: "bad tag",
			tags: Labels{"^": "^"},
		},
		{
			name:  "good tag",
			tags:  Labels{"key": "value"},
			valid: true,
		},
		{
			name:  "good tag - empty value",
			tags:  Labels{"key": ""},
			valid: true,
		},
		{
			name: "bad tag - empty key",
			tags: Labels{"": "value"},
		},
		{
			name: "bad tag key 1",
			tags: Labels{".key": "value"},
		},
		{
			name: "bad tag key 2",
			tags: Labels{"key_": "value"},
		},
		{
			name: "bad tag key 3",
			tags: Labels{"key$": "value"},
		},
		{
			name: "bad tag value 1",
			tags: Labels{"key": ".value"},
		},
		{
			name: "bad tag value 2",
			tags: Labels{"key": "value_"},
		},
		{
			name: "bad tag value 3",
			tags: Labels{"key": "value$"},
		},
	}
	for _, c := range cases {
		if got := c.tags.Validate(); (got == nil) != c.valid {
			t.Errorf("%s failed: got valid=%v but wanted valid=%v: %v", c.name, got == nil, c.valid, got)
		}
	}
}

func TestValidateFQDN(t *testing.T) {
	if ValidateFQDN(strings.Repeat("x", 256)) == nil {
		t.Error("expected error on long FQDN")
	}
	if ValidateFQDN("") == nil {
		t.Error("expected error on empty FQDN")
	}
}

func TestValidateWildcardDomain(t *testing.T) {
	tests := []struct {
		name string
		in   string
		out  string
	}{
		{"empty", "", "empty"},
		{"too long", strings.Repeat("x", 256), "too long"},
		{"happy", strings.Repeat("x", 63), ""},
		{"wildcard", "*", ""},
		{"wildcard multi-segment", "*.bar.com", ""},
		{"wildcard single segment", "*foo", ""},
		{"wildcard prefix", "*foo.bar.com", ""},
		{"wildcard prefix dash", "*-foo.bar.com", ""},
		{"bad wildcard", "foo.*.com", "invalid"},
		{"bad wildcard", "foo*.bar.com", "invalid"},
		{"IP address", "1.1.1.1", "invalid"},
	}
	for _, tt := range tests {
		t.Run(tt.name, func(t *testing.T) {
			err := ValidateWildcardDomain(tt.in)
			if err == nil && tt.out != "" {
				t.Fatalf("ValidateWildcardDomain(%v) = nil, wanted %q", tt.in, tt.out)
			} else if err != nil && tt.out == "" {
				t.Fatalf("ValidateWildcardDomain(%v) = %v, wanted nil", tt.in, err)
			} else if err != nil && !strings.Contains(err.Error(), tt.out) {
				t.Fatalf("ValidateWildcardDomain(%v) = %v, wanted %q", tt.in, err, tt.out)
			}
		})
	}
}

func TestValidatePort(t *testing.T) {
	ports := map[int]bool{
		0:     false,
		65536: false,
		-1:    false,
		100:   true,
		1000:  true,
		65535: true,
	}
	for port, valid := range ports {
		if got := ValidatePort(port); (got == nil) != valid {
			t.Errorf("Failed: got valid=%t but wanted valid=%t: %v for %d", got == nil, valid, got, port)
		}
	}
}

func TestValidateProxyAddress(t *testing.T) {
	addresses := map[string]bool{
		"istio-pilot:80":        true,
		"istio-pilot":           false,
		"isti..:80":             false,
		"10.0.0.100:9090":       true,
		"10.0.0.100":            false,
		"istio-pilot:port":      false,
		"istio-pilot:100000":    false,
		"[2001:db8::100]:80":    true,
		"[2001:db8::10::20]:80": false,
		"[2001:db8::100]":       false,
		"[2001:db8::100]:port":  false,
		"2001:db8::100:80":      false,
	}
	for addr, valid := range addresses {
		if got := ValidateProxyAddress(addr); (got == nil) != valid {
			t.Errorf("Failed: got valid=%t but wanted valid=%t: %v for %s", got == nil, valid, got, addr)
		}
	}
}

func TestValidateDuration(t *testing.T) {
	type durationCheck struct {
		duration *types.Duration
		isValid  bool
	}

	checks := []durationCheck{
		{
			duration: &types.Duration{Seconds: 1},
			isValid:  true,
		},
		{
			duration: &types.Duration{Seconds: 1, Nanos: -1},
			isValid:  false,
		},
		{
			duration: &types.Duration{Seconds: -11, Nanos: -1},
			isValid:  false,
		},
		{
			duration: &types.Duration{Nanos: 1},
			isValid:  false,
		},
		{
			duration: &types.Duration{Seconds: 1, Nanos: 1},
			isValid:  false,
		},
	}

	for _, check := range checks {
		if got := ValidateDuration(check.duration); (got == nil) != check.isValid {
			t.Errorf("Failed: got valid=%t but wanted valid=%t: %v for %v", got == nil, check.isValid, got, check.duration)
		}
	}
}

func TestValidateParentAndDrain(t *testing.T) {
	type ParentDrainTime struct {
		Parent types.Duration
		Drain  types.Duration
		Valid  bool
	}

	combinations := []ParentDrainTime{
		{
			Parent: types.Duration{Seconds: 2},
			Drain:  types.Duration{Seconds: 1},
			Valid:  true,
		},
		{
			Parent: types.Duration{Seconds: 1},
			Drain:  types.Duration{Seconds: 1},
			Valid:  false,
		},
		{
			Parent: types.Duration{Seconds: 1},
			Drain:  types.Duration{Seconds: 2},
			Valid:  false,
		},
		{
			Parent: types.Duration{Seconds: 2},
			Drain:  types.Duration{Seconds: 1, Nanos: 1000000},
			Valid:  false,
		},
		{
			Parent: types.Duration{Seconds: 2, Nanos: 1000000},
			Drain:  types.Duration{Seconds: 1},
			Valid:  false,
		},
		{
			Parent: types.Duration{Seconds: -2},
			Drain:  types.Duration{Seconds: 1},
			Valid:  false,
		},
		{
			Parent: types.Duration{Seconds: 2},
			Drain:  types.Duration{Seconds: -1},
			Valid:  false,
		},
		{
			Parent: types.Duration{Seconds: 1 + int64(time.Hour/time.Second)},
			Drain:  types.Duration{Seconds: 10},
			Valid:  false,
		},
		{
			Parent: types.Duration{Seconds: 10},
			Drain:  types.Duration{Seconds: 1 + int64(time.Hour/time.Second)},
			Valid:  false,
		},
	}
	for _, combo := range combinations {
		if got := ValidateParentAndDrain(&combo.Drain, &combo.Parent); (got == nil) != combo.Valid {
			t.Errorf("Failed: got valid=%t but wanted valid=%t: %v for Parent:%v Drain:%v",
				got == nil, combo.Valid, got, combo.Parent, combo.Drain)
		}
	}
}

func TestValidateConnectTimeout(t *testing.T) {
	type durationCheck struct {
		duration *types.Duration
		isValid  bool
	}

	checks := []durationCheck{
		{
			duration: &types.Duration{Seconds: 1},
			isValid:  true,
		},
		{
			duration: &types.Duration{Seconds: 31},
			isValid:  false,
		},
		{
			duration: &types.Duration{Nanos: 99999},
			isValid:  false,
		},
	}

	for _, check := range checks {
		if got := ValidateConnectTimeout(check.duration); (got == nil) != check.isValid {
			t.Errorf("Failed: got valid=%t but wanted valid=%t: %v for %v", got == nil, check.isValid, got, check.duration)
		}
	}
}

func TestValidateMeshConfig(t *testing.T) {
	if ValidateMeshConfig(&meshconfig.MeshConfig{}) == nil {
		t.Error("expected an error on an empty mesh config")
	}

	invalid := meshconfig.MeshConfig{
		MixerCheckServer:  "10.0.0.100",
		MixerReportServer: "10.0.0.100",
		ProxyListenPort:   0,
		ConnectTimeout:    types.DurationProto(-1 * time.Second),
		DefaultConfig:     &meshconfig.ProxyConfig{},
	}

	err := ValidateMeshConfig(&invalid)
	if err == nil {
		t.Errorf("expected an error on invalid proxy mesh config: %v", invalid)
	} else {
		switch err := err.(type) {
		case *multierror.Error:
			// each field must cause an error in the field
			if len(err.Errors) < 6 {
				t.Errorf("expected an error for each field %v", err)
			}
		default:
			t.Errorf("expected a multi error as output")
		}
	}
}

func TestValidateProxyConfig(t *testing.T) {
	valid := &meshconfig.ProxyConfig{
		ConfigPath:                 "/etc/istio/proxy",
		BinaryPath:                 "/usr/local/bin/envoy",
		DiscoveryAddress:           "istio-pilot.istio-system:15010",
		ProxyAdminPort:             15000,
		DrainDuration:              types.DurationProto(45 * time.Second),
		ParentShutdownDuration:     types.DurationProto(60 * time.Second),
		ConnectTimeout:             types.DurationProto(10 * time.Second),
		ServiceCluster:             "istio-proxy",
		StatsdUdpAddress:           "istio-statsd-prom-bridge.istio-system:9125",
		EnvoyMetricsServiceAddress: "metrics-service.istio-system:15000",
		ControlPlaneAuthPolicy:     1,
		Tracing:                    nil,
	}

	modify := func(config *meshconfig.ProxyConfig, fieldSetter func(*meshconfig.ProxyConfig)) *meshconfig.ProxyConfig {
		clone := proto.Clone(config).(*meshconfig.ProxyConfig)
		fieldSetter(clone)
		return clone
	}

	cases := []struct {
		name    string
		in      *meshconfig.ProxyConfig
		isValid bool
	}{
		{
			name:    "empty proxy config",
			in:      &meshconfig.ProxyConfig{},
			isValid: false,
		},
		{
			name:    "valid proxy config",
			in:      valid,
			isValid: true,
		},
		{
			name:    "config path invalid",
			in:      modify(valid, func(c *meshconfig.ProxyConfig) { c.ConfigPath = "" }),
			isValid: false,
		},
		{
			name:    "binary path invalid",
			in:      modify(valid, func(c *meshconfig.ProxyConfig) { c.BinaryPath = "" }),
			isValid: false,
		},
		{
			name:    "discovery address invalid",
			in:      modify(valid, func(c *meshconfig.ProxyConfig) { c.DiscoveryAddress = "10.0.0.100" }),
			isValid: false,
		},
		{
			name:    "proxy admin port invalid",
			in:      modify(valid, func(c *meshconfig.ProxyConfig) { c.ProxyAdminPort = 0 }),
			isValid: false,
		},
		{
			name:    "proxy admin port invalid",
			in:      modify(valid, func(c *meshconfig.ProxyConfig) { c.ProxyAdminPort = 0 }),
			isValid: false,
		},
		{
			name:    "drain duration invalid",
			in:      modify(valid, func(c *meshconfig.ProxyConfig) { c.DrainDuration = types.DurationProto(-1 * time.Second) }),
			isValid: false,
		},
		{
			name:    "parent shutdown duration invalid",
			in:      modify(valid, func(c *meshconfig.ProxyConfig) { c.ParentShutdownDuration = types.DurationProto(-1 * time.Second) }),
			isValid: false,
		},
		{
			name:    "connect timeout invalid",
			in:      modify(valid, func(c *meshconfig.ProxyConfig) { c.ConnectTimeout = types.DurationProto(-1 * time.Second) }),
			isValid: false,
		},
		{
			name:    "service cluster invalid",
			in:      modify(valid, func(c *meshconfig.ProxyConfig) { c.ServiceCluster = "" }),
			isValid: false,
		},
		{
			name:    "statsd udp address invalid",
			in:      modify(valid, func(c *meshconfig.ProxyConfig) { c.StatsdUdpAddress = "10.0.0.100" }),
			isValid: false,
		},
		{
			name:    "envoy metrics service address invalid",
			in:      modify(valid, func(c *meshconfig.ProxyConfig) { c.EnvoyMetricsServiceAddress = "metrics-service.istio-system" }),
			isValid: false,
		},
		{
			name:    "control plane auth policy invalid",
			in:      modify(valid, func(c *meshconfig.ProxyConfig) { c.ControlPlaneAuthPolicy = -1 }),
			isValid: false,
		},
		{
			name: "zipkin address is valid",
			in: modify(valid,
				func(c *meshconfig.ProxyConfig) {
					c.Tracing = &meshconfig.Tracing{
						Tracer: &meshconfig.Tracing_Zipkin_{
							Zipkin: &meshconfig.Tracing_Zipkin{
								Address: "zipkin.istio-system:9411",
							},
						},
					}
				},
			),
			isValid: true,
		},
		{
			name: "zipkin config invalid",
			in: modify(valid,
				func(c *meshconfig.ProxyConfig) {
					c.Tracing = &meshconfig.Tracing{
						Tracer: &meshconfig.Tracing_Zipkin_{
							Zipkin: &meshconfig.Tracing_Zipkin{
								Address: "10.0.0.100",
							},
						},
					}
				},
			),
			isValid: false,
		},
		{
			name: "lightstep config is valid",
			in: modify(valid,
				func(c *meshconfig.ProxyConfig) {
					c.Tracing = &meshconfig.Tracing{
						Tracer: &meshconfig.Tracing_Lightstep_{
							Lightstep: &meshconfig.Tracing_Lightstep{
								Address:     "collector.lightstep:8080",
								AccessToken: "abcdefg1234567",
								Secure:      false,
								CacertPath:  "/etc/lightstep/cacert.pem",
							},
						},
					}
				},
			),
			isValid: true,
		},
		{
			name: "lightstep address invalid",
			in: modify(valid,
				func(c *meshconfig.ProxyConfig) {
					c.Tracing = &meshconfig.Tracing{
						Tracer: &meshconfig.Tracing_Lightstep_{
							Lightstep: &meshconfig.Tracing_Lightstep{
								Address:     "10.0.0.100",
								AccessToken: "abcdefg1234567",
								Secure:      false,
								CacertPath:  "/etc/lightstep/cacert.pem",
							},
						},
					}
				},
			),
			isValid: false,
		},
		{
			name: "lightstep address empty but lightstep access token is not",
			in: modify(valid,
				func(c *meshconfig.ProxyConfig) {
					c.Tracing = &meshconfig.Tracing{
						Tracer: &meshconfig.Tracing_Lightstep_{
							Lightstep: &meshconfig.Tracing_Lightstep{
								Address:     "",
								AccessToken: "abcdefg1234567",
								Secure:      false,
								CacertPath:  "/etc/lightstep/cacert.pem",
							},
						},
					}
				},
			),
			isValid: false,
		},
		{
			name: "lightstep address is valid but access token is empty",
			in: modify(valid,
				func(c *meshconfig.ProxyConfig) {
					c.Tracing = &meshconfig.Tracing{
						Tracer: &meshconfig.Tracing_Lightstep_{
							Lightstep: &meshconfig.Tracing_Lightstep{
								Address:     "collector.lightstep:8080",
								AccessToken: "",
								Secure:      false,
								CacertPath:  "/etc/lightstep/cacert.pem",
							},
						},
					}
				},
			),
			isValid: false,
		},
		{
			name: "lightstep access token empty but lightstep address is not",
			in: modify(valid,
				func(c *meshconfig.ProxyConfig) {
					c.Tracing = &meshconfig.Tracing{
						Tracer: &meshconfig.Tracing_Lightstep_{
							Lightstep: &meshconfig.Tracing_Lightstep{
								Address:     "10.0.0.100",
								AccessToken: "",
								Secure:      false,
								CacertPath:  "/etc/lightstep/cacert.pem",
							},
						},
					}
				},
			),
			isValid: false,
		},
		{
			name: "lightstep address and lightstep token both empty",
			in: modify(valid,
				func(c *meshconfig.ProxyConfig) {
					c.Tracing = &meshconfig.Tracing{
						Tracer: &meshconfig.Tracing_Lightstep_{
							Lightstep: &meshconfig.Tracing_Lightstep{
								Address:     "",
								AccessToken: "",
								Secure:      false,
								CacertPath:  "/etc/lightstep/cacert.pem",
							},
						},
					}
				},
			),
			isValid: false,
		},
		{
			name: "lightstep cacert is missing",
			in: modify(valid,
				func(c *meshconfig.ProxyConfig) {
					c.Tracing = &meshconfig.Tracing{
						Tracer: &meshconfig.Tracing_Lightstep_{
							Lightstep: &meshconfig.Tracing_Lightstep{
								Address:     "collector.lightstep:8080",
								AccessToken: "abcdefg1234567",
								Secure:      true,
								CacertPath:  "",
							},
						},
					}
				},
			),
			isValid: false,
		},
		{
			name: "datadog without address",
			in: modify(valid,
				func(c *meshconfig.ProxyConfig) {
					c.Tracing = &meshconfig.Tracing{
						Tracer: &meshconfig.Tracing_Datadog_{
							Datadog: &meshconfig.Tracing_Datadog{},
						},
					}
				},
			),
			isValid: false,
		},
		{
			name: "datadog with correct address",
			in: modify(valid,
				func(c *meshconfig.ProxyConfig) {
					c.Tracing = &meshconfig.Tracing{
						Tracer: &meshconfig.Tracing_Datadog_{
							Datadog: &meshconfig.Tracing_Datadog{
								Address: "datadog-agent:8126",
							},
						},
					}
				},
			),
			isValid: true,
		},
		{
			name: "datadog with invalid address",
			in: modify(valid,
				func(c *meshconfig.ProxyConfig) {
					c.Tracing = &meshconfig.Tracing{
						Tracer: &meshconfig.Tracing_Datadog_{
							Datadog: &meshconfig.Tracing_Datadog{
								Address: "address-missing-port-number",
							},
						},
					}
				},
			),
			isValid: false,
		},
	}
	for _, c := range cases {
		t.Run(c.name, func(t *testing.T) {
			if got := ValidateProxyConfig(c.in); (got == nil) != c.isValid {
				if c.isValid {
					t.Errorf("got error %v, wanted none", got)
				} else {
					t.Error("got no error, wanted one")
				}
			}
		})
	}

	invalid := meshconfig.ProxyConfig{
		ConfigPath:                 "",
		BinaryPath:                 "",
		DiscoveryAddress:           "10.0.0.100",
		ProxyAdminPort:             0,
		DrainDuration:              types.DurationProto(-1 * time.Second),
		ParentShutdownDuration:     types.DurationProto(-1 * time.Second),
		ConnectTimeout:             types.DurationProto(-1 * time.Second),
		ServiceCluster:             "",
		StatsdUdpAddress:           "10.0.0.100",
		EnvoyMetricsServiceAddress: "metrics-service",
		ControlPlaneAuthPolicy:     -1,
		Tracing: &meshconfig.Tracing{
			Tracer: &meshconfig.Tracing_Zipkin_{
				Zipkin: &meshconfig.Tracing_Zipkin{
					Address: "10.0.0.100",
				},
			},
		},
	}

	err := ValidateProxyConfig(&invalid)
	if err == nil {
		t.Errorf("expected an error on invalid proxy mesh config: %v", invalid)
	} else {
		switch err := err.(type) {
		case *multierror.Error:
			// each field must cause an error in the field
			if len(err.Errors) != 12 {
				t.Errorf("expected an error for each field %v", err)
			}
		default:
			t.Errorf("expected a multi error as output")
		}
	}
}

var (
	validService    = &mccpb.IstioService{Service: "*cnn.com"}
	validAttributes = &mpb.Attributes{
		Attributes: map[string]*mpb.Attributes_AttributeValue{
			"api.service": {Value: &mpb.Attributes_AttributeValue_StringValue{"my-service"}},
		},
	}
	invalidAttributes = &mpb.Attributes{
		Attributes: map[string]*mpb.Attributes_AttributeValue{
			"api.service": {Value: &mpb.Attributes_AttributeValue_StringValue{""}},
		},
	}
)

func TestValidateMixerAttributes(t *testing.T) {
	cases := []struct {
		name  string
		in    *mpb.Attributes_AttributeValue
		valid bool
	}{
		{"happy string",
			&mpb.Attributes_AttributeValue{Value: &mpb.Attributes_AttributeValue_StringValue{"my-service"}},
			true},
		{"invalid string",
			&mpb.Attributes_AttributeValue{Value: &mpb.Attributes_AttributeValue_StringValue{""}},
			false},
		{"happy duration",
			&mpb.Attributes_AttributeValue{Value: &mpb.Attributes_AttributeValue_DurationValue{&types.Duration{Seconds: 1}}},
			true},
		{"invalid duration",
			&mpb.Attributes_AttributeValue{Value: &mpb.Attributes_AttributeValue_DurationValue{&types.Duration{Nanos: -1e9}}},
			false},
		{"happy bytes",
			&mpb.Attributes_AttributeValue{Value: &mpb.Attributes_AttributeValue_BytesValue{[]byte{1, 2, 3}}},
			true},
		{"invalid bytes",
			&mpb.Attributes_AttributeValue{Value: &mpb.Attributes_AttributeValue_BytesValue{[]byte{}}},
			false},
		{"happy timestamp",
			&mpb.Attributes_AttributeValue{Value: &mpb.Attributes_AttributeValue_TimestampValue{&types.Timestamp{}}},
			true},
		{"invalid timestamp",
			&mpb.Attributes_AttributeValue{Value: &mpb.Attributes_AttributeValue_TimestampValue{&types.Timestamp{Nanos: -1}}},
			false},
		{"nil timestamp",
			&mpb.Attributes_AttributeValue{Value: &mpb.Attributes_AttributeValue_TimestampValue{nil}},
			false},
		{"happy stringmap",
			&mpb.Attributes_AttributeValue{Value: &mpb.Attributes_AttributeValue_StringMapValue{
				&mpb.Attributes_StringMap{Entries: map[string]string{"foo": "bar"}}}},
			true},
		{"invalid stringmap",
			&mpb.Attributes_AttributeValue{Value: &mpb.Attributes_AttributeValue_StringMapValue{
				&mpb.Attributes_StringMap{Entries: nil}}},
			false},
		{"nil stringmap",
			&mpb.Attributes_AttributeValue{Value: &mpb.Attributes_AttributeValue_StringMapValue{nil}},
			false},
	}
	for _, c := range cases {
		t.Run(c.name, func(t *testing.T) {
			attrs := &mpb.Attributes{
				Attributes: map[string]*mpb.Attributes_AttributeValue{"key": c.in},
			}
			if got := ValidateMixerAttributes(attrs); (got == nil) != c.valid {
				if c.valid {
					t.Fatal("got error, wanted none")
				} else {
					t.Fatal("got no error, wanted one")
				}
			}
		})
	}
}

func TestValidateHTTPAPISpec(t *testing.T) {
	var (
		validPattern = &mccpb.HTTPAPISpecPattern{
			Attributes: validAttributes,
			HttpMethod: "POST",
			Pattern: &mccpb.HTTPAPISpecPattern_UriTemplate{
				UriTemplate: "/pet/{id}",
			},
		}
		invalidPatternHTTPMethod = &mccpb.HTTPAPISpecPattern{
			Attributes: validAttributes,
			Pattern: &mccpb.HTTPAPISpecPattern_UriTemplate{
				UriTemplate: "/pet/{id}",
			},
		}
		invalidPatternURITemplate = &mccpb.HTTPAPISpecPattern{
			Attributes: validAttributes,
			HttpMethod: "POST",
			Pattern:    &mccpb.HTTPAPISpecPattern_UriTemplate{},
		}
		invalidPatternRegex = &mccpb.HTTPAPISpecPattern{
			Attributes: validAttributes,
			HttpMethod: "POST",
			Pattern:    &mccpb.HTTPAPISpecPattern_Regex{},
		}
		validAPIKey         = &mccpb.APIKey{Key: &mccpb.APIKey_Query{"api_key"}}
		invalidAPIKeyQuery  = &mccpb.APIKey{Key: &mccpb.APIKey_Query{}}
		invalidAPIKeyHeader = &mccpb.APIKey{Key: &mccpb.APIKey_Header{}}
		invalidAPIKeyCookie = &mccpb.APIKey{Key: &mccpb.APIKey_Cookie{}}
	)

	cases := []struct {
		name  string
		in    proto.Message
		valid bool
	}{
		{
			name: "missing pattern",
			in: &mccpb.HTTPAPISpec{
				Attributes: validAttributes,
				ApiKeys:    []*mccpb.APIKey{validAPIKey},
			},
		},
		{
			name: "invalid pattern (bad attributes)",
			in: &mccpb.HTTPAPISpec{
				Attributes: invalidAttributes,
				Patterns:   []*mccpb.HTTPAPISpecPattern{validPattern},
				ApiKeys:    []*mccpb.APIKey{validAPIKey},
			},
		},
		{
			name: "invalid pattern (bad http_method)",
			in: &mccpb.HTTPAPISpec{
				Attributes: validAttributes,
				Patterns:   []*mccpb.HTTPAPISpecPattern{invalidPatternHTTPMethod},
				ApiKeys:    []*mccpb.APIKey{validAPIKey},
			},
		},
		{
			name: "invalid pattern (missing uri_template)",
			in: &mccpb.HTTPAPISpec{
				Attributes: validAttributes,
				Patterns:   []*mccpb.HTTPAPISpecPattern{invalidPatternURITemplate},
				ApiKeys:    []*mccpb.APIKey{validAPIKey},
			},
		},
		{
			name: "invalid pattern (missing regex)",
			in: &mccpb.HTTPAPISpec{
				Attributes: validAttributes,
				Patterns:   []*mccpb.HTTPAPISpecPattern{invalidPatternRegex},
				ApiKeys:    []*mccpb.APIKey{validAPIKey},
			},
		},
		{
			name: "invalid api-key (missing query)",
			in: &mccpb.HTTPAPISpec{
				Attributes: validAttributes,
				Patterns:   []*mccpb.HTTPAPISpecPattern{validPattern},
				ApiKeys:    []*mccpb.APIKey{invalidAPIKeyQuery},
			},
		},
		{
			name: "invalid api-key (missing header)",
			in: &mccpb.HTTPAPISpec{
				Attributes: validAttributes,
				Patterns:   []*mccpb.HTTPAPISpecPattern{validPattern},
				ApiKeys:    []*mccpb.APIKey{invalidAPIKeyHeader},
			},
		},
		{
			name: "invalid api-key (missing cookie)",
			in: &mccpb.HTTPAPISpec{
				Attributes: validAttributes,
				Patterns:   []*mccpb.HTTPAPISpecPattern{validPattern},
				ApiKeys:    []*mccpb.APIKey{invalidAPIKeyCookie},
			},
		},
		{
			name: "valid",
			in: &mccpb.HTTPAPISpec{
				Attributes: validAttributes,
				Patterns:   []*mccpb.HTTPAPISpecPattern{validPattern},
				ApiKeys:    []*mccpb.APIKey{validAPIKey},
			},
			valid: true,
		},
	}
	for _, c := range cases {
		if got := ValidateHTTPAPISpec(someName, someNamespace, c.in); (got == nil) != c.valid {
			t.Errorf("ValidateHTTPAPISpec(%v): got(%v) != want(%v): %v", c.name, got == nil, c.valid, got)
		}
	}
}

func TestValidateHTTPAPISpecBinding(t *testing.T) {
	var (
		validHTTPAPISpecRef   = &mccpb.HTTPAPISpecReference{Name: "foo", Namespace: "bar"}
		invalidHTTPAPISpecRef = &mccpb.HTTPAPISpecReference{Name: "foo", Namespace: "--bar"}
	)
	cases := []struct {
		name  string
		in    proto.Message
		valid bool
	}{
		{
			name: "no service",
			in: &mccpb.HTTPAPISpecBinding{
				Services: []*mccpb.IstioService{},
				ApiSpecs: []*mccpb.HTTPAPISpecReference{validHTTPAPISpecRef},
			},
		},
		{
			name: "no spec",
			in: &mccpb.HTTPAPISpecBinding{
				Services: []*mccpb.IstioService{validService},
				ApiSpecs: []*mccpb.HTTPAPISpecReference{},
			},
		},
		{
			name: "invalid spec",
			in: &mccpb.HTTPAPISpecBinding{
				Services: []*mccpb.IstioService{validService},
				ApiSpecs: []*mccpb.HTTPAPISpecReference{invalidHTTPAPISpecRef},
			},
		},
		{
			name: "valid",
			in: &mccpb.HTTPAPISpecBinding{
				Services: []*mccpb.IstioService{validService},
				ApiSpecs: []*mccpb.HTTPAPISpecReference{validHTTPAPISpecRef},
			},
			valid: true,
		},
	}
	for _, c := range cases {
		if got := ValidateHTTPAPISpecBinding(someName, someNamespace, c.in); (got == nil) != c.valid {
			t.Errorf("ValidateHTTPAPISpecBinding(%v): got(%v) != want(%v): %v", c.name, got == nil, c.valid, got)
		}
	}
}

func TestValidateQuotaSpec(t *testing.T) {
	var (
		validMatch = &mccpb.AttributeMatch{
			Clause: map[string]*mccpb.StringMatch{
				"api.operation": {
					MatchType: &mccpb.StringMatch_Exact{
						Exact: "getPet",
					},
				},
			},
		}
		invalidMatchExact = &mccpb.AttributeMatch{
			Clause: map[string]*mccpb.StringMatch{
				"api.operation": {
					MatchType: &mccpb.StringMatch_Exact{Exact: ""},
				},
			},
		}
		invalidMatchPrefix = &mccpb.AttributeMatch{
			Clause: map[string]*mccpb.StringMatch{
				"api.operation": {
					MatchType: &mccpb.StringMatch_Prefix{Prefix: ""},
				},
			},
		}
		invalidMatchRegex = &mccpb.AttributeMatch{
			Clause: map[string]*mccpb.StringMatch{
				"api.operation": {
					MatchType: &mccpb.StringMatch_Regex{Regex: ""},
				},
			},
		}
		invalidQuota = &mccpb.Quota{
			Quota:  "",
			Charge: 0,
		}
		validQuota = &mccpb.Quota{
			Quota:  "myQuota",
			Charge: 2,
		}
	)
	cases := []struct {
		name  string
		in    proto.Message
		valid bool
	}{
		{
			name: "no rules",
			in: &mccpb.QuotaSpec{
				Rules: []*mccpb.QuotaRule{{}},
			},
		},
		{
			name: "invalid match (exact)",
			in: &mccpb.QuotaSpec{
				Rules: []*mccpb.QuotaRule{{
					Match:  []*mccpb.AttributeMatch{invalidMatchExact},
					Quotas: []*mccpb.Quota{validQuota},
				}},
			},
		},
		{
			name: "invalid match (prefix)",
			in: &mccpb.QuotaSpec{
				Rules: []*mccpb.QuotaRule{{
					Match:  []*mccpb.AttributeMatch{invalidMatchPrefix},
					Quotas: []*mccpb.Quota{validQuota},
				}},
			},
		},
		{
			name: "invalid match (regex)",
			in: &mccpb.QuotaSpec{
				Rules: []*mccpb.QuotaRule{{
					Match:  []*mccpb.AttributeMatch{invalidMatchRegex},
					Quotas: []*mccpb.Quota{validQuota},
				}},
			},
		},
		{
			name: "no quota",
			in: &mccpb.QuotaSpec{
				Rules: []*mccpb.QuotaRule{{
					Match:  []*mccpb.AttributeMatch{validMatch},
					Quotas: []*mccpb.Quota{},
				}},
			},
		},
		{
			name: "invalid quota/charge",
			in: &mccpb.QuotaSpec{
				Rules: []*mccpb.QuotaRule{{
					Match:  []*mccpb.AttributeMatch{validMatch},
					Quotas: []*mccpb.Quota{invalidQuota},
				}},
			},
		},
		{
			name: "valid",
			in: &mccpb.QuotaSpec{
				Rules: []*mccpb.QuotaRule{{
					Match:  []*mccpb.AttributeMatch{validMatch},
					Quotas: []*mccpb.Quota{validQuota},
				}},
			},
			valid: true,
		},
	}
	for _, c := range cases {
		if got := ValidateQuotaSpec(someName, someNamespace, c.in); (got == nil) != c.valid {
			t.Errorf("ValidateQuotaSpec(%v): got(%v) != want(%v): %v", c.name, got == nil, c.valid, got)
		}
	}
}

func TestValidateQuotaSpecBinding(t *testing.T) {
	var (
		validQuotaSpecRef   = &mccpb.QuotaSpecBinding_QuotaSpecReference{Name: "foo", Namespace: "bar"}
		invalidQuotaSpecRef = &mccpb.QuotaSpecBinding_QuotaSpecReference{Name: "foo", Namespace: "--bar"}
	)
	cases := []struct {
		name  string
		in    proto.Message
		valid bool
	}{
		{
			name: "no service",
			in: &mccpb.QuotaSpecBinding{
				Services:   []*mccpb.IstioService{},
				QuotaSpecs: []*mccpb.QuotaSpecBinding_QuotaSpecReference{validQuotaSpecRef},
			},
		},
		{
			name: "no spec",
			in: &mccpb.QuotaSpecBinding{
				Services:   []*mccpb.IstioService{validService},
				QuotaSpecs: []*mccpb.QuotaSpecBinding_QuotaSpecReference{},
			},
		},
		{
			name: "invalid spec",
			in: &mccpb.QuotaSpecBinding{
				Services:   []*mccpb.IstioService{validService},
				QuotaSpecs: []*mccpb.QuotaSpecBinding_QuotaSpecReference{invalidQuotaSpecRef},
			},
		},
		{
			name: "valid",
			in: &mccpb.QuotaSpecBinding{
				Services:   []*mccpb.IstioService{validService},
				QuotaSpecs: []*mccpb.QuotaSpecBinding_QuotaSpecReference{validQuotaSpecRef},
			},
			valid: true,
		},
	}
	for _, c := range cases {
		if got := ValidateQuotaSpecBinding(someName, someNamespace, c.in); (got == nil) != c.valid {
			t.Errorf("ValidateQuotaSpecBinding(%v): got(%v) != want(%v): %v", c.name, got == nil, c.valid, got)
		}
	}
}

func TestValidateGateway(t *testing.T) {
	tests := []struct {
		name string
		in   proto.Message
		out  string
	}{
		{"empty", &networking.Gateway{}, "server"},
		{"invalid message", &networking.Server{}, "cannot cast"},
		{"happy domain",
			&networking.Gateway{
				Servers: []*networking.Server{{
					Hosts: []string{"foo.bar.com"},
					Port:  &networking.Port{Name: "name1", Number: 7, Protocol: "http"},
				}},
			},
			""},
		{"happy multiple servers",
			&networking.Gateway{
				Servers: []*networking.Server{
					{
						Hosts: []string{"foo.bar.com"},
						Port:  &networking.Port{Name: "name1", Number: 7, Protocol: "http"},
					}},
			},
			""},
		{"invalid port",
			&networking.Gateway{
				Servers: []*networking.Server{
					{
						Hosts: []string{"foo.bar.com"},
						Port:  &networking.Port{Name: "name1", Number: 66000, Protocol: "http"},
					}},
			},
			"port"},
		{"duplicate port names",
			&networking.Gateway{
				Servers: []*networking.Server{
					{
						Hosts: []string{"foo.bar.com"},
						Port:  &networking.Port{Name: "foo", Number: 80, Protocol: "http"},
					},
					{
						Hosts: []string{"scooby.doo.com"},
						Port:  &networking.Port{Name: "foo", Number: 8080, Protocol: "http"},
					}},
			},
			"port names"},
		{"invalid domain",
			&networking.Gateway{
				Servers: []*networking.Server{
					{
						Hosts: []string{"foo.*.bar.com"},
						Port:  &networking.Port{Number: 7, Protocol: "http"},
					}},
			},
			"domain"},
	}
	for _, tt := range tests {
		t.Run(tt.name, func(t *testing.T) {
			err := ValidateGateway(someName, someNamespace, tt.in)
			if err == nil && tt.out != "" {
				t.Fatalf("ValidateGateway(%v) = nil, wanted %q", tt.in, tt.out)
			} else if err != nil && tt.out == "" {
				t.Fatalf("ValidateGateway(%v) = %v, wanted nil", tt.in, err)
			} else if err != nil && !strings.Contains(err.Error(), tt.out) {
				t.Fatalf("ValidateGateway(%v) = %v, wanted %q", tt.in, err, tt.out)
			}
		})
	}
}

func TestValidateServer(t *testing.T) {
	tests := []struct {
		name string
		in   *networking.Server
		out  string
	}{
		{"empty", &networking.Server{}, "host"},
		{"empty", &networking.Server{}, "port"},
		{"happy",
			&networking.Server{
				Hosts: []string{"foo.bar.com"},
				Port:  &networking.Port{Number: 7, Name: "http", Protocol: "http"},
			},
			""},
		{"happy ip",
			&networking.Server{
				Hosts: []string{"1.1.1.1"},
				Port:  &networking.Port{Number: 7, Name: "http", Protocol: "http"},
			},
			""},
		{"happy ns/name",
			&networking.Server{
				Hosts: []string{"ns1/foo.bar.com"},
				Port:  &networking.Port{Number: 7, Name: "http", Protocol: "http"},
			},
			""},
		{"happy */name",
			&networking.Server{
				Hosts: []string{"*/foo.bar.com"},
				Port:  &networking.Port{Number: 7, Name: "http", Protocol: "http"},
			},
			""},
		{"happy ./name",
			&networking.Server{
				Hosts: []string{"./foo.bar.com"},
				Port:  &networking.Port{Number: 7, Name: "http", Protocol: "http"},
			},
			""},
		{"invalid domain ns/name format",
			&networking.Server{
				Hosts: []string{"ns1/foo.*.bar.com"},
				Port:  &networking.Port{Number: 7, Name: "http", Protocol: "http"},
			},
			"domain"},
		{"invalid domain",
			&networking.Server{
				Hosts: []string{"foo.*.bar.com"},
				Port:  &networking.Port{Number: 7, Name: "http", Protocol: "http"},
			},
			"domain"},
		{"invalid short name host",
			&networking.Server{
				Hosts: []string{"foo"},
				Port:  &networking.Port{Number: 7, Name: "http", Protocol: "http"},
			},
			"short names"},
		{"invalid port",
			&networking.Server{
				Hosts: []string{"foo.bar.com"},
				Port:  &networking.Port{Number: 66000, Name: "http", Protocol: "http"},
			},
			"port"},
		{"invalid tls options",
			&networking.Server{
				Hosts: []string{"foo.bar.com"},
				Port:  &networking.Port{Number: 1, Name: "http", Protocol: "http"},
				Tls:   &networking.Server_TLSOptions{Mode: networking.Server_TLSOptions_SIMPLE},
			},
			"TLS"},
		{"no tls on HTTPS",
			&networking.Server{
				Hosts: []string{"foo.bar.com"},
				Port:  &networking.Port{Number: 10000, Name: "https", Protocol: "https"},
			},
			"must have TLS"},
		{"tls on HTTP",
			&networking.Server{
				Hosts: []string{"foo.bar.com"},
				Port:  &networking.Port{Number: 10000, Name: "http", Protocol: "http"},
				Tls:   &networking.Server_TLSOptions{Mode: networking.Server_TLSOptions_SIMPLE},
			},
			"cannot have TLS"},
		{"tls redirect on HTTP",
			&networking.Server{
				Hosts: []string{"foo.bar.com"},
				Port:  &networking.Port{Number: 10000, Name: "http", Protocol: "http"},
				Tls: &networking.Server_TLSOptions{
					HttpsRedirect: true,
				},
			},
			""},
	}
	for _, tt := range tests {
		t.Run(tt.name, func(t *testing.T) {
			err := validateServer(tt.in)
			if err == nil && tt.out != "" {
				t.Fatalf("validateServer(%v) = nil, wanted %q", tt.in, tt.out)
			} else if err != nil && tt.out == "" {
				t.Fatalf("validateServer(%v) = %v, wanted nil", tt.in, err)
			} else if err != nil && !strings.Contains(err.Error(), tt.out) {
				t.Fatalf("validateServer(%v) = %v, wanted %q", tt.in, err, tt.out)
			}
		})
	}
}

func TestValidateServerPort(t *testing.T) {
	tests := []struct {
		name string
		in   *networking.Port
		out  string
	}{
		{"empty", &networking.Port{}, "invalid protocol"},
		{"empty", &networking.Port{}, "port name"},
		{"happy",
			&networking.Port{
				Protocol: "http",
				Number:   1,
				Name:     "Henry",
			},
			""},
		{"invalid protocol",
			&networking.Port{
				Protocol: "kafka",
				Number:   1,
				Name:     "Henry",
			},
			"invalid protocol"},
		{"invalid number",
			&networking.Port{
				Protocol: "http",
				Number:   uint32(1 << 30),
				Name:     "http",
			},
			"port number"},
		{"name, no number",
			&networking.Port{
				Protocol: "http",
				Number:   0,
				Name:     "Henry",
			},
			""},
	}
	for _, tt := range tests {
		t.Run(tt.name, func(t *testing.T) {
			err := validateServerPort(tt.in)
			if err == nil && tt.out != "" {
				t.Fatalf("validateServerPort(%v) = nil, wanted %q", tt.in, tt.out)
			} else if err != nil && tt.out == "" {
				t.Fatalf("validateServerPort(%v) = %v, wanted nil", tt.in, err)
			} else if err != nil && !strings.Contains(err.Error(), tt.out) {
				t.Fatalf("validateServerPort(%v) = %v, wanted %q", tt.in, err, tt.out)
			}
		})
	}
}

func TestValidateTlsOptions(t *testing.T) {
	tests := []struct {
		name string
		in   *networking.Server_TLSOptions
		out  string
	}{
		{"empty", &networking.Server_TLSOptions{}, ""},
		{"simple",
			&networking.Server_TLSOptions{
				Mode:              networking.Server_TLSOptions_SIMPLE,
				ServerCertificate: "Captain Jean-Luc Picard",
				PrivateKey:        "Khan Noonien Singh"},
			""},
		{"simple with client bundle",
			&networking.Server_TLSOptions{
				Mode:              networking.Server_TLSOptions_SIMPLE,
				ServerCertificate: "Captain Jean-Luc Picard",
				PrivateKey:        "Khan Noonien Singh",
				CaCertificates:    "Commander William T. Riker"},
			""},
		{"simple sds with client bundle",
			&networking.Server_TLSOptions{
				Mode:              networking.Server_TLSOptions_SIMPLE,
				ServerCertificate: "Captain Jean-Luc Picard",
				PrivateKey:        "Khan Noonien Singh",
				CaCertificates:    "Commander William T. Riker",
				CredentialName:    "sds-name"},
			""},
		{"simple no server cert",
			&networking.Server_TLSOptions{
				Mode:              networking.Server_TLSOptions_SIMPLE,
				ServerCertificate: "",
				PrivateKey:        "Khan Noonien Singh",
			},
			"server certificate"},
		{"simple no private key",
			&networking.Server_TLSOptions{
				Mode:              networking.Server_TLSOptions_SIMPLE,
				ServerCertificate: "Captain Jean-Luc Picard",
				PrivateKey:        ""},
			"private key"},
		{"simple sds no server cert",
			&networking.Server_TLSOptions{
				Mode:              networking.Server_TLSOptions_SIMPLE,
				ServerCertificate: "",
				PrivateKey:        "Khan Noonien Singh",
				CredentialName:    "sds-name",
			},
			""},
		{"simple sds no private key",
			&networking.Server_TLSOptions{
				Mode:              networking.Server_TLSOptions_SIMPLE,
				ServerCertificate: "Captain Jean-Luc Picard",
				PrivateKey:        "",
				CredentialName:    "sds-name",
			},
			""},
		{"mutual",
			&networking.Server_TLSOptions{
				Mode:              networking.Server_TLSOptions_MUTUAL,
				ServerCertificate: "Captain Jean-Luc Picard",
				PrivateKey:        "Khan Noonien Singh",
				CaCertificates:    "Commander William T. Riker"},
			""},
		{"mutual sds",
			&networking.Server_TLSOptions{
				Mode:              networking.Server_TLSOptions_MUTUAL,
				ServerCertificate: "Captain Jean-Luc Picard",
				PrivateKey:        "Khan Noonien Singh",
				CaCertificates:    "Commander William T. Riker",
				CredentialName:    "sds-name",
			},
			""},
		{"mutual no server cert",
			&networking.Server_TLSOptions{
				Mode:              networking.Server_TLSOptions_MUTUAL,
				ServerCertificate: "",
				PrivateKey:        "Khan Noonien Singh",
				CaCertificates:    "Commander William T. Riker"},
			"server certificate"},
		{"mutual sds no server cert",
			&networking.Server_TLSOptions{
				Mode:              networking.Server_TLSOptions_MUTUAL,
				ServerCertificate: "",
				PrivateKey:        "Khan Noonien Singh",
				CaCertificates:    "Commander William T. Riker",
				CredentialName:    "sds-name"},
			""},
		{"mutual no client CA bundle",
			&networking.Server_TLSOptions{
				Mode:              networking.Server_TLSOptions_MUTUAL,
				ServerCertificate: "Captain Jean-Luc Picard",
				PrivateKey:        "Khan Noonien Singh",
				CaCertificates:    ""},
			"client CA bundle"},
		// this pair asserts we get errors about both client and server certs missing when in mutual mode
		// and both are absent, but requires less rewriting of the testing harness than merging the cases
		{"mutual no certs",
			&networking.Server_TLSOptions{
				Mode:              networking.Server_TLSOptions_MUTUAL,
				ServerCertificate: "",
				PrivateKey:        "",
				CaCertificates:    ""},
			"server certificate"},
		{"mutual no certs",
			&networking.Server_TLSOptions{
				Mode:              networking.Server_TLSOptions_MUTUAL,
				ServerCertificate: "",
				PrivateKey:        "",
				CaCertificates:    ""},
			"private key"},
		{"mutual no certs",
			&networking.Server_TLSOptions{
				Mode:              networking.Server_TLSOptions_MUTUAL,
				ServerCertificate: "",
				PrivateKey:        "",
				CaCertificates:    ""},
			"client CA bundle"},
		{"pass through sds no certs",
			&networking.Server_TLSOptions{
				Mode:              networking.Server_TLSOptions_PASSTHROUGH,
				ServerCertificate: "",
				CaCertificates:    "",
				CredentialName:    "sds-name"},
			""},
	}

	for _, tt := range tests {
		t.Run(tt.name, func(t *testing.T) {
			err := validateTLSOptions(tt.in)
			if err == nil && tt.out != "" {
				t.Fatalf("validateTlsOptions(%v) = nil, wanted %q", tt.in, tt.out)
			} else if err != nil && tt.out == "" {
				t.Fatalf("validateTlsOptions(%v) = %v, wanted nil", tt.in, err)
			} else if err != nil && !strings.Contains(err.Error(), tt.out) {
				t.Fatalf("validateTlsOptions(%v) = %v, wanted %q", tt.in, err, tt.out)
			}
		})
	}
}

func TestValidateHTTPHeaderName(t *testing.T) {
	testCases := []struct {
		name  string
		valid bool
	}{
		{name: "header1", valid: true},
		{name: "X-Requested-With", valid: true},
		{name: "", valid: false},
	}

	for _, tc := range testCases {
		if got := ValidateHTTPHeaderName(tc.name); (got == nil) != tc.valid {
			t.Errorf("ValidateHTTPHeaderName(%q) => got valid=%v, want valid=%v",
				tc.name, got == nil, tc.valid)
		}
	}
}

func TestValidateCORSPolicy(t *testing.T) {
	testCases := []struct {
		name  string
		in    *networking.CorsPolicy
		valid bool
	}{
		{name: "valid", in: &networking.CorsPolicy{
			AllowMethods:  []string{"GET", "POST"},
			AllowHeaders:  []string{"header1", "header2"},
			ExposeHeaders: []string{"header3"},
			MaxAge:        &types.Duration{Seconds: 2},
		}, valid: true},
		{name: "bad method", in: &networking.CorsPolicy{
			AllowMethods:  []string{"GET", "PUTT"},
			AllowHeaders:  []string{"header1", "header2"},
			ExposeHeaders: []string{"header3"},
			MaxAge:        &types.Duration{Seconds: 2},
		}, valid: false},
		{name: "bad header", in: &networking.CorsPolicy{
			AllowMethods:  []string{"GET", "POST"},
			AllowHeaders:  []string{"header1", "header2"},
			ExposeHeaders: []string{""},
			MaxAge:        &types.Duration{Seconds: 2},
		}, valid: false},
		{name: "bad max age", in: &networking.CorsPolicy{
			AllowMethods:  []string{"GET", "POST"},
			AllowHeaders:  []string{"header1", "header2"},
			ExposeHeaders: []string{"header3"},
			MaxAge:        &types.Duration{Seconds: 2, Nanos: 42},
		}, valid: false},
	}

	for _, tc := range testCases {
		t.Run(tc.name, func(t *testing.T) {
			if got := validateCORSPolicy(tc.in); (got == nil) != tc.valid {
				t.Errorf("got valid=%v, want valid=%v: %v",
					got == nil, tc.valid, got)
			}
		})
	}
}

func TestValidateHTTPStatus(t *testing.T) {
	testCases := []struct {
		in    int32
		valid bool
	}{
		{-100, false},
		{0, true},
		{200, true},
		{600, true},
		{601, false},
	}

	for _, tc := range testCases {
		if got := validateHTTPStatus(tc.in); (got == nil) != tc.valid {
			t.Errorf("validateHTTPStatus(%d) => got valid=%v, want valid=%v",
				tc.in, got, tc.valid)
		}
	}
}

func TestValidateHTTPFaultInjectionAbort(t *testing.T) {
	testCases := []struct {
		name  string
		in    *networking.HTTPFaultInjection_Abort
		valid bool
	}{
		{name: "nil", in: nil, valid: true},
		{name: "valid", in: &networking.HTTPFaultInjection_Abort{
			Percent: 20,
			ErrorType: &networking.HTTPFaultInjection_Abort_HttpStatus{
				HttpStatus: 200,
			},
		}, valid: true},
		{name: "valid default", in: &networking.HTTPFaultInjection_Abort{
			ErrorType: &networking.HTTPFaultInjection_Abort_HttpStatus{
				HttpStatus: 200,
			},
		}, valid: true},
		{name: "invalid percent", in: &networking.HTTPFaultInjection_Abort{
			Percent: -1,
			ErrorType: &networking.HTTPFaultInjection_Abort_HttpStatus{
				HttpStatus: 200,
			},
		}, valid: false},
		{name: "invalid http status", in: &networking.HTTPFaultInjection_Abort{
			Percent: 20,
			ErrorType: &networking.HTTPFaultInjection_Abort_HttpStatus{
				HttpStatus: 9000,
			},
		}, valid: false},
		{name: "valid percentage", in: &networking.HTTPFaultInjection_Abort{
			Percentage: &networking.Percent{
				Value: 0.001,
			},
			ErrorType: &networking.HTTPFaultInjection_Abort_HttpStatus{
				HttpStatus: 200,
			},
		}, valid: true},
		{name: "invalid fractional percent", in: &networking.HTTPFaultInjection_Abort{
			Percentage: &networking.Percent{
				Value: -10.0,
			},
			ErrorType: &networking.HTTPFaultInjection_Abort_HttpStatus{
				HttpStatus: 200,
			},
		}, valid: false},
	}

	for _, tc := range testCases {
		t.Run(tc.name, func(t *testing.T) {
			if got := validateHTTPFaultInjectionAbort(tc.in); (got == nil) != tc.valid {
				t.Errorf("got valid=%v, want valid=%v: %v",
					got == nil, tc.valid, got)
			}
		})
	}
}

func TestValidateHTTPFaultInjectionDelay(t *testing.T) {
	testCases := []struct {
		name  string
		in    *networking.HTTPFaultInjection_Delay
		valid bool
	}{
		{name: "nil", in: nil, valid: true},
		{name: "valid fixed", in: &networking.HTTPFaultInjection_Delay{
			Percent: 20,
			HttpDelayType: &networking.HTTPFaultInjection_Delay_FixedDelay{
				FixedDelay: &types.Duration{Seconds: 3},
			},
		}, valid: true},
		{name: "valid default", in: &networking.HTTPFaultInjection_Delay{
			HttpDelayType: &networking.HTTPFaultInjection_Delay_FixedDelay{
				FixedDelay: &types.Duration{Seconds: 3},
			},
		}, valid: true},
		{name: "invalid percent", in: &networking.HTTPFaultInjection_Delay{
			Percent: 101,
			HttpDelayType: &networking.HTTPFaultInjection_Delay_FixedDelay{
				FixedDelay: &types.Duration{Seconds: 3},
			},
		}, valid: false},
		{name: "invalid delay", in: &networking.HTTPFaultInjection_Delay{
			Percent: 20,
			HttpDelayType: &networking.HTTPFaultInjection_Delay_FixedDelay{
				FixedDelay: &types.Duration{Seconds: 3, Nanos: 42},
			},
		}, valid: false},
		{name: "valid fractional percentage", in: &networking.HTTPFaultInjection_Delay{
			Percentage: &networking.Percent{
				Value: 0.001,
			},
			HttpDelayType: &networking.HTTPFaultInjection_Delay_FixedDelay{
				FixedDelay: &types.Duration{Seconds: 3},
			},
		}, valid: true},
		{name: "invalid fractional percentage", in: &networking.HTTPFaultInjection_Delay{
			Percentage: &networking.Percent{
				Value: -10.0,
			},
			HttpDelayType: &networking.HTTPFaultInjection_Delay_FixedDelay{
				FixedDelay: &types.Duration{Seconds: 3},
			},
		}, valid: false},
	}

	for _, tc := range testCases {
		t.Run(tc.name, func(t *testing.T) {
			if got := validateHTTPFaultInjectionDelay(tc.in); (got == nil) != tc.valid {
				t.Errorf("got valid=%v, want valid=%v: %v",
					got == nil, tc.valid, got)
			}
		})
	}
}

func TestValidateHTTPRetry(t *testing.T) {
	testCases := []struct {
		name  string
		in    *networking.HTTPRetry
		valid bool
	}{
		{name: "valid", in: &networking.HTTPRetry{
			Attempts:      10,
			PerTryTimeout: &types.Duration{Seconds: 2},
			RetryOn:       "5xx,gateway-error",
		}, valid: true},
		{name: "valid default", in: &networking.HTTPRetry{
			Attempts: 10,
		}, valid: true},
		{name: "valid http status retryOn", in: &networking.HTTPRetry{
			Attempts:      10,
			PerTryTimeout: &types.Duration{Seconds: 2},
			RetryOn:       "503,connect-failure",
		}, valid: true},
		{name: "invalid attempts", in: &networking.HTTPRetry{
			Attempts:      -1,
			PerTryTimeout: &types.Duration{Seconds: 2},
		}, valid: false},
		{name: "invalid timeout", in: &networking.HTTPRetry{
			Attempts:      10,
			PerTryTimeout: &types.Duration{Seconds: 2, Nanos: 1},
		}, valid: false},
		{name: "timeout too small", in: &networking.HTTPRetry{
			Attempts:      10,
			PerTryTimeout: &types.Duration{Nanos: 999},
		}, valid: false},
		{name: "invalid policy retryOn", in: &networking.HTTPRetry{
			Attempts:      10,
			PerTryTimeout: &types.Duration{Seconds: 2},
			RetryOn:       "5xx,invalid policy",
		}, valid: false},
		{name: "invalid http status retryOn", in: &networking.HTTPRetry{
			Attempts:      10,
			PerTryTimeout: &types.Duration{Seconds: 2},
			RetryOn:       "600,connect-failure",
		}, valid: false},
	}

	for _, tc := range testCases {
		t.Run(tc.name, func(t *testing.T) {
			if got := validateHTTPRetry(tc.in); (got == nil) != tc.valid {
				t.Errorf("got valid=%v, want valid=%v: %v",
					got == nil, tc.valid, got)
			}
		})
	}
}

func TestValidateHTTPRewrite(t *testing.T) {
	testCases := []struct {
		name  string
		in    *networking.HTTPRewrite
		valid bool
	}{
		{
			name:  "nil in",
			in:    nil,
			valid: true,
		},
		{
			name: "uri and authority",
			in: &networking.HTTPRewrite{
				Uri:       "/path/to/resource",
				Authority: "foobar.org",
			},
			valid: true,
		},
		{
			name: "uri",
			in: &networking.HTTPRewrite{
				Uri: "/path/to/resource",
			},
			valid: true,
		},
		{
			name: "authority",
			in: &networking.HTTPRewrite{
				Authority: "foobar.org",
			},
			valid: true,
		},
		{
			name:  "no uri or authority",
			in:    &networking.HTTPRewrite{},
			valid: false,
		},
	}

	for _, tc := range testCases {
		t.Run(tc.name, func(t *testing.T) {
			if got := validateHTTPRewrite(tc.in); (got == nil) != tc.valid {
				t.Errorf("got valid=%v, want valid=%v: %v",
					got == nil, tc.valid, got)
			}
		})
	}
}

func TestValidatePortName(t *testing.T) {
	testCases := []struct {
		name  string
		valid bool
	}{
		{
			name:  "",
			valid: false,
		},
		{
			name:  "simple",
			valid: true,
		},
		{
			name:  "full",
			valid: true,
		},
		{
			name:  "toolongtoolongtoolongtoolongtoolongtoolongtoolongtoolongtoolongtoolongtoolongtoolongtoolongtoolong",
			valid: false,
		},
	}

	for _, tc := range testCases {
		t.Run(tc.name, func(t *testing.T) {
			if err := validatePortName(tc.name); (err == nil) != tc.valid {
				t.Fatalf("got valid=%v but wanted valid=%v: %v", err == nil, tc.valid, err)
			}
		})
	}
}

func TestValidateHTTPRedirect(t *testing.T) {
	testCases := []struct {
		name     string
		redirect *networking.HTTPRedirect
		valid    bool
	}{
		{
			name:     "nil redirect",
			redirect: nil,
			valid:    true,
		},
		{
			name: "empty uri and authority",
			redirect: &networking.HTTPRedirect{
				Uri:       "",
				Authority: "",
			},
			valid: false,
		},
		{
			name: "empty authority",
			redirect: &networking.HTTPRedirect{
				Uri:       "t",
				Authority: "",
			},
			valid: true,
		},
		{
			name: "empty uri",
			redirect: &networking.HTTPRedirect{
				Uri:       "",
				Authority: "t",
			},
			valid: true,
		},
		{
			name: "normal redirect",
			redirect: &networking.HTTPRedirect{
				Uri:       "t",
				Authority: "t",
			},
			valid: true,
		},
	}

	for _, tc := range testCases {
		t.Run(tc.name, func(t *testing.T) {
			if err := validateHTTPRedirect(tc.redirect); (err == nil) != tc.valid {
				t.Fatalf("got valid=%v but wanted valid=%v: %v", err == nil, tc.valid, err)
			}
		})
	}
}

func TestValidateDestination(t *testing.T) {
	testCases := []struct {
		name        string
		destination *networking.Destination
		valid       bool
	}{
		{
			name:        "empty",
			destination: &networking.Destination{}, // nothing
			valid:       false,
		},
		{
			name: "simple",
			destination: &networking.Destination{
				Host: "foo.bar",
			},
			valid: true,
		},
		{name: "full",
			destination: &networking.Destination{
				Host:   "foo.bar",
				Subset: "shiny",
				Port: &networking.PortSelector{
					Port: &networking.PortSelector_Number{
						Number: 5000,
					},
				},
			},
			valid: true,
		},
	}

	for _, tc := range testCases {
		t.Run(tc.name, func(t *testing.T) {
			if err := validateDestination(tc.destination); (err == nil) != tc.valid {
				t.Fatalf("got valid=%v but wanted valid=%v: %v", err == nil, tc.valid, err)
			}
		})
	}
}

func TestValidateHTTPRoute(t *testing.T) {
	testCases := []struct {
		name  string
		route *networking.HTTPRoute
		valid bool
	}{
		{name: "empty", route: &networking.HTTPRoute{ // nothing
		}, valid:                                     false},
		{name: "simple", route: &networking.HTTPRoute{
			Route: []*networking.HTTPRouteDestination{{
				Destination: &networking.Destination{Host: "foo.baz"},
			}},
		}, valid: true},
		{name: "no destination", route: &networking.HTTPRoute{
			Route: []*networking.HTTPRouteDestination{{
				Destination: nil,
			}},
		}, valid: false},
		{name: "weighted", route: &networking.HTTPRoute{
			Route: []*networking.HTTPRouteDestination{{
				Destination: &networking.Destination{Host: "foo.baz.south"},
				Weight:      25,
			}, {
				Destination: &networking.Destination{Host: "foo.baz.east"},
				Weight:      75,
			}},
		}, valid: true},
		{name: "total weight > 100", route: &networking.HTTPRoute{
			Route: []*networking.HTTPRouteDestination{{
				Destination: &networking.Destination{Host: "foo.baz.south"},
				Weight:      55,
			}, {
				Destination: &networking.Destination{Host: "foo.baz.east"},
				Weight:      50,
			}},
		}, valid: false},
		{name: "total weight < 100", route: &networking.HTTPRoute{
			Route: []*networking.HTTPRouteDestination{{
				Destination: &networking.Destination{Host: "foo.baz.south"},
				Weight:      49,
			}, {
				Destination: &networking.Destination{Host: "foo.baz.east"},
				Weight:      50,
			}},
		}, valid: false},
		{name: "simple redirect", route: &networking.HTTPRoute{
			Redirect: &networking.HTTPRedirect{
				Uri:       "/lerp",
				Authority: "foo.biz",
			},
		}, valid: true},
		{name: "conflicting redirect and route", route: &networking.HTTPRoute{
			Route: []*networking.HTTPRouteDestination{{
				Destination: &networking.Destination{Host: "foo.baz"},
			}},
			Redirect: &networking.HTTPRedirect{
				Uri:       "/lerp",
				Authority: "foo.biz",
			},
		}, valid: false},
		{name: "request response headers", route: &networking.HTTPRoute{
			Route: []*networking.HTTPRouteDestination{{
				Destination: &networking.Destination{Host: "foo.baz"},
			}},
			AppendRequestHeaders: map[string]string{
				"name": "",
			},
			AppendResponseHeaders: map[string]string{
				"name": "",
			},
		}, valid: true},
		{name: "empty request response headers", route: &networking.HTTPRoute{
			Route: []*networking.HTTPRouteDestination{{
				Destination: &networking.Destination{Host: "foo.baz"},
			}},
			AppendRequestHeaders: map[string]string{
				"": "value",
			},
			AppendResponseHeaders: map[string]string{
				"": "value",
			},
		}, valid: false},
		{name: "valid headers", route: &networking.HTTPRoute{
			Route: []*networking.HTTPRouteDestination{{
				Destination: &networking.Destination{Host: "foo.baz"},
				Headers: &networking.Headers{
					Request: &networking.Headers_HeaderOperations{
						Add: map[string]string{
							"name": "",
						},
						Set: map[string]string{
							"name": "",
						},
						Remove: []string{
							"name",
						},
					},
					Response: &networking.Headers_HeaderOperations{
						Add: map[string]string{
							"name": "",
						},
						Set: map[string]string{
							"name": "",
						},
						Remove: []string{
							"name",
						},
					},
				},
			}},
		}, valid: true},
		{name: "empty header name - request add", route: &networking.HTTPRoute{
			Route: []*networking.HTTPRouteDestination{{
				Destination: &networking.Destination{Host: "foo.baz"},
				Headers: &networking.Headers{
					Request: &networking.Headers_HeaderOperations{
						Add: map[string]string{
							"": "value",
						},
					},
				},
			}},
		}, valid: false},
		{name: "empty header name - request set", route: &networking.HTTPRoute{
			Route: []*networking.HTTPRouteDestination{{
				Destination: &networking.Destination{Host: "foo.baz"},
				Headers: &networking.Headers{
					Request: &networking.Headers_HeaderOperations{
						Set: map[string]string{
							"": "value",
						},
					},
				},
			}},
		}, valid: false},
		{name: "empty header name - request remove", route: &networking.HTTPRoute{
			Route: []*networking.HTTPRouteDestination{{
				Destination: &networking.Destination{Host: "foo.baz"},
				Headers: &networking.Headers{
					Request: &networking.Headers_HeaderOperations{
						Remove: []string{
							"",
						},
					},
				},
			}},
		}, valid: false},
		{name: "empty header name - response add", route: &networking.HTTPRoute{
			Route: []*networking.HTTPRouteDestination{{
				Destination: &networking.Destination{Host: "foo.baz"},
				Headers: &networking.Headers{
					Response: &networking.Headers_HeaderOperations{
						Add: map[string]string{
							"": "value",
						},
					},
				},
			}},
		}, valid: false},
		{name: "empty header name - response set", route: &networking.HTTPRoute{
			Route: []*networking.HTTPRouteDestination{{
				Destination: &networking.Destination{Host: "foo.baz"},
				Headers: &networking.Headers{
					Response: &networking.Headers_HeaderOperations{
						Set: map[string]string{
							"": "value",
						},
					},
				},
			}},
		}, valid: false},
		{name: "empty header name - response remove", route: &networking.HTTPRoute{
			Route: []*networking.HTTPRouteDestination{{
				Destination: &networking.Destination{Host: "foo.baz"},
				Headers: &networking.Headers{
					Response: &networking.Headers_HeaderOperations{
						Remove: []string{
							"",
						},
					},
				},
			}},
		}, valid: false},
	}

	for _, tc := range testCases {
		t.Run(tc.name, func(t *testing.T) {
			if err := validateHTTPRoute(tc.route); (err == nil) != tc.valid {
				t.Fatalf("got valid=%v but wanted valid=%v: %v", err == nil, tc.valid, err)
			}
		})
	}
}

func TestValidateRouteDestination(t *testing.T) {
	testCases := []struct {
		name   string
		routes []*networking.RouteDestination
		valid  bool
	}{
		{name: "simple", routes: []*networking.RouteDestination{{
			Destination: &networking.Destination{Host: "foo.baz"},
		}}, valid: true},
		{name: "wildcard dash", routes: []*networking.RouteDestination{{
			Destination: &networking.Destination{Host: "*-foo.baz"},
		}}, valid: true},
		{name: "wildcard prefix", routes: []*networking.RouteDestination{{
			Destination: &networking.Destination{Host: "*foo.baz"},
		}}, valid: true},
		{name: "wildcard", routes: []*networking.RouteDestination{{
			Destination: &networking.Destination{Host: "*"},
<<<<<<< HEAD
		}}, valid: true},
		{name: "bad wildcard", routes: []*networking.RouteDestination{{
=======
		}}, valid: false},
		{name: "bad wildcard", routes: []*networking.RouteDestination{&networking.RouteDestination{
>>>>>>> 15a1f313
			Destination: &networking.Destination{Host: "foo.*"},
		}}, valid: false},
		{name: "bad fqdn", routes: []*networking.RouteDestination{{
			Destination: &networking.Destination{Host: "default/baz"},
		}}, valid: false},
		{name: "no destination", routes: []*networking.RouteDestination{{
			Destination: nil,
		}}, valid: false},
		{name: "weighted", routes: []*networking.RouteDestination{{
			Destination: &networking.Destination{Host: "foo.baz.south"},
			Weight:      25,
		}, {
			Destination: &networking.Destination{Host: "foo.baz.east"},
			Weight:      75,
		}}, valid: true},
		{name: "weight < 0", routes: []*networking.RouteDestination{{
			Destination: &networking.Destination{Host: "foo.baz.south"},
			Weight:      5,
		}, {
			Destination: &networking.Destination{Host: "foo.baz.east"},
			Weight:      -1,
		}}, valid: false},
		{name: "total weight > 100", routes: []*networking.RouteDestination{{
			Destination: &networking.Destination{Host: "foo.baz.south"},
			Weight:      55,
		}, {
			Destination: &networking.Destination{Host: "foo.baz.east"},
			Weight:      50,
		}}, valid: false},
		{name: "total weight < 100", routes: []*networking.RouteDestination{{
			Destination: &networking.Destination{Host: "foo.baz.south"},
			Weight:      49,
		}, {
			Destination: &networking.Destination{Host: "foo.baz.east"},
			Weight:      50,
		}}, valid: false},
		{name: "total weight = 100", routes: []*networking.RouteDestination{{
			Destination: &networking.Destination{Host: "foo.baz.south"},
			Weight:      100,
		}, {
			Destination: &networking.Destination{Host: "foo.baz.east"},
			Weight:      0,
		}}, valid: true},
		{name: "weight = 0", routes: []*networking.RouteDestination{{
			Destination: &networking.Destination{Host: "foo.baz.south"},
			Weight:      0,
		}}, valid: true},
		{name: "total weight = 0 with multi RouteDestination", routes: []*networking.RouteDestination{{
			Destination: &networking.Destination{Host: "foo.baz.south"},
			Weight:      0,
		}, {
			Destination: &networking.Destination{Host: "foo.baz.east"},
			Weight:      0,
		}}, valid: false},
	}

	for _, tc := range testCases {
		t.Run(tc.name, func(t *testing.T) {
			if err := validateRouteDestinations(tc.routes); (err == nil) != tc.valid {
				t.Fatalf("got valid=%v but wanted valid=%v: %v", err == nil, tc.valid, err)
			}
		})
	}
}

// TODO: add TCP test cases once it is implemented
func TestValidateVirtualService(t *testing.T) {
	testCases := []struct {
		name  string
		in    proto.Message
		valid bool
	}{
		{name: "simple", in: &networking.VirtualService{
			Hosts: []string{"foo.bar"},
			Http: []*networking.HTTPRoute{{
				Route: []*networking.HTTPRouteDestination{{
					Destination: &networking.Destination{Host: "foo.baz"},
				}},
			}},
		}, valid: true},
		{name: "duplicate hosts", in: &networking.VirtualService{
			Hosts: []string{"*.foo.bar", "*.bar"},
			Http: []*networking.HTTPRoute{{
				Route: []*networking.HTTPRouteDestination{{
					Destination: &networking.Destination{Host: "foo.baz"},
				}},
			}},
		}, valid: false},
		{name: "no hosts", in: &networking.VirtualService{
			Hosts: nil,
			Http: []*networking.HTTPRoute{{
				Route: []*networking.HTTPRouteDestination{{
					Destination: &networking.Destination{Host: "foo.baz"},
				}},
			}},
		}, valid: false},
		{name: "bad host", in: &networking.VirtualService{
			Hosts: []string{"foo.ba!r"},
			Http: []*networking.HTTPRoute{{
				Route: []*networking.HTTPRouteDestination{{
					Destination: &networking.Destination{Host: "foo.baz"},
				}},
			}},
		}, valid: false},
		{name: "no tcp or http routing", in: &networking.VirtualService{
			Hosts: []string{"foo.bar"},
		}, valid: false},
		{name: "bad gateway", in: &networking.VirtualService{
			Hosts:    []string{"foo.bar"},
			Gateways: []string{"b@dgateway"},
			Http: []*networking.HTTPRoute{{
				Route: []*networking.HTTPRouteDestination{{
					Destination: &networking.Destination{Host: "foo.baz"},
				}},
			}},
		}, valid: false},
		{name: "FQDN for gateway", in: &networking.VirtualService{
			Hosts:    []string{"foo.bar"},
			Gateways: []string{"gateway.example.com"},
			Http: []*networking.HTTPRoute{{
				Route: []*networking.HTTPRouteDestination{{
					Destination: &networking.Destination{Host: "foo.baz"},
				}},
			}},
		}, valid: true},
		{name: "namespace/name for gateway", in: &networking.VirtualService{
			Hosts:    []string{"foo.bar"},
			Gateways: []string{"ns1/gateway"},
			Http: []*networking.HTTPRoute{{
				Route: []*networking.HTTPRouteDestination{{
					Destination: &networking.Destination{Host: "foo.baz"},
				}},
			}},
		}, valid: true},
		{name: "namespace/* for gateway", in: &networking.VirtualService{
			Hosts:    []string{"foo.bar"},
			Gateways: []string{"ns1/*"},
			Http: []*networking.HTTPRoute{{
				Route: []*networking.HTTPRouteDestination{{
					Destination: &networking.Destination{Host: "foo.baz"},
				}},
			}},
		}, valid: false},
		{name: "*/name for gateway", in: &networking.VirtualService{
			Hosts:    []string{"foo.bar"},
			Gateways: []string{"*/gateway"},
			Http: []*networking.HTTPRoute{{
				Route: []*networking.HTTPRouteDestination{{
					Destination: &networking.Destination{Host: "foo.baz"},
				}},
			}},
		}, valid: false},
		{name: "wildcard for mesh gateway", in: &networking.VirtualService{
			Hosts: []string{"*"},
			Http: []*networking.HTTPRoute{{
				Route: []*networking.HTTPRouteDestination{{
					Destination: &networking.Destination{Host: "foo.baz"},
				}},
			}},
		}, valid: false},
		{name: "wildcard for non-mesh gateway", in: &networking.VirtualService{
			Hosts:    []string{"*"},
			Gateways: []string{"somegateway"},
			Http: []*networking.HTTPRoute{{
				Route: []*networking.HTTPRouteDestination{{
					Destination: &networking.Destination{Host: "foo.baz"},
				}},
			}},
		}, valid: true},
		{name: "valid removeResponseHeaders", in: &networking.VirtualService{
			Hosts: []string{"foo.bar"},
			Http: []*networking.HTTPRoute{{
				Route: []*networking.HTTPRouteDestination{{
					Destination: &networking.Destination{Host: "foo.baz"},
				}},
				RemoveResponseHeaders: []string{"unwantedHeader", "secretStuff"},
			}},
		}, valid: true},
	}

	for _, tc := range testCases {
		t.Run(tc.name, func(t *testing.T) {
			if err := ValidateVirtualService("", "", tc.in); (err == nil) != tc.valid {
				t.Fatalf("got valid=%v but wanted valid=%v: %v", err == nil, tc.valid, err)
			}
		})
	}
}

func TestValidateDestinationRule(t *testing.T) {
	cases := []struct {
		name  string
		in    proto.Message
		valid bool
	}{
		{name: "simple destination rule", in: &networking.DestinationRule{
			Host: "reviews",
			Subsets: []*networking.Subset{
				{Name: "v1", Labels: map[string]string{"version": "v1"}},
				{Name: "v2", Labels: map[string]string{"version": "v2"}},
			},
		}, valid: true},

		{name: "missing destination name", in: &networking.DestinationRule{
			Host: "",
			Subsets: []*networking.Subset{
				{Name: "v1", Labels: map[string]string{"version": "v1"}},
				{Name: "v2", Labels: map[string]string{"version": "v2"}},
			},
		}, valid: false},

		{name: "missing subset name", in: &networking.DestinationRule{
			Host: "reviews",
			Subsets: []*networking.Subset{
				{Name: "", Labels: map[string]string{"version": "v1"}},
				{Name: "v2", Labels: map[string]string{"version": "v2"}},
			},
		}, valid: false},

		{name: "valid traffic policy, top level", in: &networking.DestinationRule{
			Host: "reviews",
			TrafficPolicy: &networking.TrafficPolicy{
				LoadBalancer: &networking.LoadBalancerSettings{
					LbPolicy: &networking.LoadBalancerSettings_Simple{
						Simple: networking.LoadBalancerSettings_ROUND_ROBIN,
					},
				},
				ConnectionPool: &networking.ConnectionPoolSettings{
					Tcp:  &networking.ConnectionPoolSettings_TCPSettings{MaxConnections: 7},
					Http: &networking.ConnectionPoolSettings_HTTPSettings{Http2MaxRequests: 11},
				},
				OutlierDetection: &networking.OutlierDetection{
					ConsecutiveErrors: 5,
					MinHealthPercent:  20,
				},
			},
			Subsets: []*networking.Subset{
				{Name: "v1", Labels: map[string]string{"version": "v1"}},
				{Name: "v2", Labels: map[string]string{"version": "v2"}},
			},
		}, valid: true},

		{name: "invalid traffic policy, top level", in: &networking.DestinationRule{
			Host: "reviews",
			TrafficPolicy: &networking.TrafficPolicy{
				LoadBalancer: &networking.LoadBalancerSettings{
					LbPolicy: &networking.LoadBalancerSettings_Simple{
						Simple: networking.LoadBalancerSettings_ROUND_ROBIN,
					},
				},
				ConnectionPool: &networking.ConnectionPoolSettings{},
				OutlierDetection: &networking.OutlierDetection{
					ConsecutiveErrors: 5,
					MinHealthPercent:  20,
				},
			},
			Subsets: []*networking.Subset{
				{Name: "v1", Labels: map[string]string{"version": "v1"}},
				{Name: "v2", Labels: map[string]string{"version": "v2"}},
			},
		}, valid: false},

		{name: "valid traffic policy, subset level", in: &networking.DestinationRule{
			Host: "reviews",
			Subsets: []*networking.Subset{
				{Name: "v1", Labels: map[string]string{"version": "v1"},
					TrafficPolicy: &networking.TrafficPolicy{
						LoadBalancer: &networking.LoadBalancerSettings{
							LbPolicy: &networking.LoadBalancerSettings_Simple{
								Simple: networking.LoadBalancerSettings_ROUND_ROBIN,
							},
						},
						ConnectionPool: &networking.ConnectionPoolSettings{
							Tcp:  &networking.ConnectionPoolSettings_TCPSettings{MaxConnections: 7},
							Http: &networking.ConnectionPoolSettings_HTTPSettings{Http2MaxRequests: 11},
						},
						OutlierDetection: &networking.OutlierDetection{
							ConsecutiveErrors: 5,
							MinHealthPercent:  20,
						},
					},
				},
				{Name: "v2", Labels: map[string]string{"version": "v2"}},
			},
		}, valid: true},

		{name: "invalid traffic policy, subset level", in: &networking.DestinationRule{
			Host: "reviews",
			Subsets: []*networking.Subset{
				{Name: "v1", Labels: map[string]string{"version": "v1"},
					TrafficPolicy: &networking.TrafficPolicy{
						LoadBalancer: &networking.LoadBalancerSettings{
							LbPolicy: &networking.LoadBalancerSettings_Simple{
								Simple: networking.LoadBalancerSettings_ROUND_ROBIN,
							},
						},
						ConnectionPool: &networking.ConnectionPoolSettings{},
						OutlierDetection: &networking.OutlierDetection{
							ConsecutiveErrors: 5,
							MinHealthPercent:  20,
						},
					},
				},
				{Name: "v2", Labels: map[string]string{"version": "v2"}},
			},
		}, valid: false},

		{name: "valid traffic policy, both levels", in: &networking.DestinationRule{
			Host: "reviews",
			TrafficPolicy: &networking.TrafficPolicy{
				LoadBalancer: &networking.LoadBalancerSettings{
					LbPolicy: &networking.LoadBalancerSettings_Simple{
						Simple: networking.LoadBalancerSettings_ROUND_ROBIN,
					},
				},
				ConnectionPool: &networking.ConnectionPoolSettings{
					Tcp:  &networking.ConnectionPoolSettings_TCPSettings{MaxConnections: 7},
					Http: &networking.ConnectionPoolSettings_HTTPSettings{Http2MaxRequests: 11},
				},
				OutlierDetection: &networking.OutlierDetection{
					ConsecutiveErrors: 5,
					MinHealthPercent:  20,
				},
			},
			Subsets: []*networking.Subset{
				{Name: "v1", Labels: map[string]string{"version": "v1"},
					TrafficPolicy: &networking.TrafficPolicy{
						LoadBalancer: &networking.LoadBalancerSettings{
							LbPolicy: &networking.LoadBalancerSettings_Simple{
								Simple: networking.LoadBalancerSettings_ROUND_ROBIN,
							},
						},
						ConnectionPool: &networking.ConnectionPoolSettings{
							Tcp:  &networking.ConnectionPoolSettings_TCPSettings{MaxConnections: 7},
							Http: &networking.ConnectionPoolSettings_HTTPSettings{Http2MaxRequests: 11},
						},
						OutlierDetection: &networking.OutlierDetection{
							ConsecutiveErrors: 5,
							MinHealthPercent:  30,
						},
					},
				},
				{Name: "v2", Labels: map[string]string{"version": "v2"}},
			},
		}, valid: true},
	}
	for _, c := range cases {
		if got := ValidateDestinationRule(someName, someNamespace, c.in); (got == nil) != c.valid {
			t.Errorf("ValidateDestinationRule failed on %v: got valid=%v but wanted valid=%v: %v",
				c.name, got == nil, c.valid, got)
		}
	}
}

func TestValidateTrafficPolicy(t *testing.T) {
	cases := []struct {
		name  string
		in    networking.TrafficPolicy
		valid bool
	}{
		{name: "valid traffic policy", in: networking.TrafficPolicy{
			LoadBalancer: &networking.LoadBalancerSettings{
				LbPolicy: &networking.LoadBalancerSettings_Simple{
					Simple: networking.LoadBalancerSettings_ROUND_ROBIN,
				},
			},
			ConnectionPool: &networking.ConnectionPoolSettings{
				Tcp:  &networking.ConnectionPoolSettings_TCPSettings{MaxConnections: 7},
				Http: &networking.ConnectionPoolSettings_HTTPSettings{Http2MaxRequests: 11},
			},
			OutlierDetection: &networking.OutlierDetection{
				ConsecutiveErrors: 5,
				MinHealthPercent:  20,
			},
		},
			valid: true},
		{name: "invalid traffic policy, nil entries", in: networking.TrafficPolicy{},
			valid: false},

		{name: "invalid traffic policy, missing port in port level settings", in: networking.TrafficPolicy{
			PortLevelSettings: []*networking.TrafficPolicy_PortTrafficPolicy{
				{
					LoadBalancer: &networking.LoadBalancerSettings{
						LbPolicy: &networking.LoadBalancerSettings_Simple{
							Simple: networking.LoadBalancerSettings_ROUND_ROBIN,
						},
					},
					ConnectionPool: &networking.ConnectionPoolSettings{
						Tcp:  &networking.ConnectionPoolSettings_TCPSettings{MaxConnections: 7},
						Http: &networking.ConnectionPoolSettings_HTTPSettings{Http2MaxRequests: 11},
					},
					OutlierDetection: &networking.OutlierDetection{
						ConsecutiveErrors: 5,
						MinHealthPercent:  20,
					},
				},
			},
		},
			valid: false},
		{name: "invalid traffic policy, bad connection pool", in: networking.TrafficPolicy{
			LoadBalancer: &networking.LoadBalancerSettings{
				LbPolicy: &networking.LoadBalancerSettings_Simple{
					Simple: networking.LoadBalancerSettings_ROUND_ROBIN,
				},
			},
			ConnectionPool: &networking.ConnectionPoolSettings{},
			OutlierDetection: &networking.OutlierDetection{
				ConsecutiveErrors: 5,
				MinHealthPercent:  20,
			},
		},
			valid: false},
		{name: "invalid traffic policy, panic threshold too low", in: networking.TrafficPolicy{
			LoadBalancer: &networking.LoadBalancerSettings{
				LbPolicy: &networking.LoadBalancerSettings_Simple{
					Simple: networking.LoadBalancerSettings_ROUND_ROBIN,
				},
			},
			ConnectionPool: &networking.ConnectionPoolSettings{
				Tcp:  &networking.ConnectionPoolSettings_TCPSettings{MaxConnections: 7},
				Http: &networking.ConnectionPoolSettings_HTTPSettings{Http2MaxRequests: 11},
			},
			OutlierDetection: &networking.OutlierDetection{
				ConsecutiveErrors: 5,
				MinHealthPercent:  -1,
			},
		},
			valid: false},
	}
	for _, c := range cases {
		if got := validateTrafficPolicy(&c.in); (got == nil) != c.valid {
			t.Errorf("ValidateTrafficPolicy failed on %v: got valid=%v but wanted valid=%v: %v",
				c.name, got == nil, c.valid, got)
		}
	}
}

func TestValidateConnectionPool(t *testing.T) {
	cases := []struct {
		name  string
		in    networking.ConnectionPoolSettings
		valid bool
	}{
		{name: "valid connection pool, tcp and http", in: networking.ConnectionPoolSettings{
			Tcp: &networking.ConnectionPoolSettings_TCPSettings{
				MaxConnections: 7,
				ConnectTimeout: &types.Duration{Seconds: 2},
			},
			Http: &networking.ConnectionPoolSettings_HTTPSettings{
				Http1MaxPendingRequests:  2,
				Http2MaxRequests:         11,
				MaxRequestsPerConnection: 5,
				MaxRetries:               4,
				IdleTimeout:              &types.Duration{Seconds: 30},
			},
		},
			valid: true},

		{name: "valid connection pool, tcp only", in: networking.ConnectionPoolSettings{
			Tcp: &networking.ConnectionPoolSettings_TCPSettings{
				MaxConnections: 7,
				ConnectTimeout: &types.Duration{Seconds: 2},
			},
		},
			valid: true},

		{name: "valid connection pool, http only", in: networking.ConnectionPoolSettings{
			Http: &networking.ConnectionPoolSettings_HTTPSettings{
				Http1MaxPendingRequests:  2,
				Http2MaxRequests:         11,
				MaxRequestsPerConnection: 5,
				MaxRetries:               4,
				IdleTimeout:              &types.Duration{Seconds: 30},
			},
		},
			valid: true},

		{name: "valid connection pool, http only with empty idle timeout", in: networking.ConnectionPoolSettings{
			Http: &networking.ConnectionPoolSettings_HTTPSettings{
				Http1MaxPendingRequests:  2,
				Http2MaxRequests:         11,
				MaxRequestsPerConnection: 5,
				MaxRetries:               4,
			},
		},
			valid: true},

		{name: "invalid connection pool, empty", in: networking.ConnectionPoolSettings{}, valid: false},

		{name: "invalid connection pool, bad max connections", in: networking.ConnectionPoolSettings{
			Tcp: &networking.ConnectionPoolSettings_TCPSettings{MaxConnections: -1}},
			valid: false},

		{name: "invalid connection pool, bad connect timeout", in: networking.ConnectionPoolSettings{
			Tcp: &networking.ConnectionPoolSettings_TCPSettings{
				ConnectTimeout: &types.Duration{Seconds: 2, Nanos: 5}}},
			valid: false},

		{name: "invalid connection pool, bad max pending requests", in: networking.ConnectionPoolSettings{
			Http: &networking.ConnectionPoolSettings_HTTPSettings{Http1MaxPendingRequests: -1}},
			valid: false},

		{name: "invalid connection pool, bad max requests", in: networking.ConnectionPoolSettings{
			Http: &networking.ConnectionPoolSettings_HTTPSettings{Http2MaxRequests: -1}},
			valid: false},

		{name: "invalid connection pool, bad max requests per connection", in: networking.ConnectionPoolSettings{
			Http: &networking.ConnectionPoolSettings_HTTPSettings{MaxRequestsPerConnection: -1}},
			valid: false},

		{name: "invalid connection pool, bad max retries", in: networking.ConnectionPoolSettings{
			Http: &networking.ConnectionPoolSettings_HTTPSettings{MaxRetries: -1}},
			valid: false},

		{name: "invalid connection pool, bad idle timeout", in: networking.ConnectionPoolSettings{
			Http: &networking.ConnectionPoolSettings_HTTPSettings{IdleTimeout: &types.Duration{Seconds: 30, Nanos: 5}}},
			valid: false},
	}

	for _, c := range cases {
		if got := validateConnectionPool(&c.in); (got == nil) != c.valid {
			t.Errorf("ValidateConnectionSettings failed on %v: got valid=%v but wanted valid=%v: %v",
				c.name, got == nil, c.valid, got)
		}
	}
}

func TestValidateLoadBalancer(t *testing.T) {
	duration := time.Hour
	cases := []struct {
		name  string
		in    networking.LoadBalancerSettings
		valid bool
	}{
		{name: "valid load balancer with simple load balancing", in: networking.LoadBalancerSettings{
			LbPolicy: &networking.LoadBalancerSettings_Simple{
				Simple: networking.LoadBalancerSettings_ROUND_ROBIN,
			},
		},
			valid: true},

		{name: "valid load balancer with consistentHash load balancing", in: networking.LoadBalancerSettings{
			LbPolicy: &networking.LoadBalancerSettings_ConsistentHash{
				ConsistentHash: &networking.LoadBalancerSettings_ConsistentHashLB{
					MinimumRingSize: 1024,
					HashKey: &networking.LoadBalancerSettings_ConsistentHashLB_HttpCookie{
						HttpCookie: &networking.LoadBalancerSettings_ConsistentHashLB_HTTPCookie{
							Name: "test",
							Ttl:  &duration,
						},
					},
				},
			},
		},
			valid: true},

		{name: "invalid load balancer with consistentHash load balancing, missing ttl", in: networking.LoadBalancerSettings{
			LbPolicy: &networking.LoadBalancerSettings_ConsistentHash{
				ConsistentHash: &networking.LoadBalancerSettings_ConsistentHashLB{
					MinimumRingSize: 1024,
					HashKey: &networking.LoadBalancerSettings_ConsistentHashLB_HttpCookie{
						HttpCookie: &networking.LoadBalancerSettings_ConsistentHashLB_HTTPCookie{
							Name: "test",
						},
					},
				},
			},
		},
			valid: false},

		{name: "invalid load balancer with consistentHash load balancing, missing name", in: networking.LoadBalancerSettings{
			LbPolicy: &networking.LoadBalancerSettings_ConsistentHash{
				ConsistentHash: &networking.LoadBalancerSettings_ConsistentHashLB{
					MinimumRingSize: 1024,
					HashKey: &networking.LoadBalancerSettings_ConsistentHashLB_HttpCookie{
						HttpCookie: &networking.LoadBalancerSettings_ConsistentHashLB_HTTPCookie{
							Ttl: &duration,
						},
					},
				},
			},
		},
			valid: false},
	}

	for _, c := range cases {
		if got := validateLoadBalancer(&c.in); (got == nil) != c.valid {
			t.Errorf("validateLoadBalancer failed on %v: got valid=%v but wanted valid=%v: %v",
				c.name, got == nil, c.valid, got)
		}
	}
}

func TestValidateOutlierDetection(t *testing.T) {
	cases := []struct {
		name  string
		in    networking.OutlierDetection
		valid bool
	}{
		{name: "valid outlier detection", in: networking.OutlierDetection{
			ConsecutiveErrors:  5,
			Interval:           &types.Duration{Seconds: 2},
			BaseEjectionTime:   &types.Duration{Seconds: 2},
			MaxEjectionPercent: 50,
		}, valid: true},

		{name: "invalid outlier detection, bad consecutive errors", in: networking.OutlierDetection{
			ConsecutiveErrors: -1},
			valid: false},

		{name: "invalid outlier detection, bad interval", in: networking.OutlierDetection{
			Interval: &types.Duration{Seconds: 2, Nanos: 5}},
			valid: false},

		{name: "invalid outlier detection, bad base ejection time", in: networking.OutlierDetection{
			BaseEjectionTime: &types.Duration{Seconds: 2, Nanos: 5}},
			valid: false},

		{name: "invalid outlier detection, bad max ejection percent", in: networking.OutlierDetection{
			MaxEjectionPercent: 105},
			valid: false},
		{name: "invalid outlier detection, panic threshold too low", in: networking.OutlierDetection{
			MinHealthPercent: -1,
		},
			valid: false},
		{name: "invalid outlier detection, panic threshold too high", in: networking.OutlierDetection{
			MinHealthPercent: 101,
		},
			valid: false},
	}

	for _, c := range cases {
		if got := validateOutlierDetection(&c.in); (got == nil) != c.valid {
			t.Errorf("ValidateOutlierDetection failed on %v: got valid=%v but wanted valid=%v: %v",
				c.name, got == nil, c.valid, got)
		}
	}
}

func TestValidateEnvoyFilter(t *testing.T) {
	tests := []struct {
		name  string
		in    proto.Message
		error string
	}{
		{name: "empty filters", in: &networking.EnvoyFilter{}, error: "missing filters"},

		{name: "missing relativeTo", in: &networking.EnvoyFilter{
			Filters: []*networking.EnvoyFilter_Filter{
				{
					InsertPosition: &networking.EnvoyFilter_InsertPosition{
						Index: networking.EnvoyFilter_InsertPosition_AFTER,
					},
					FilterType:   networking.EnvoyFilter_Filter_NETWORK,
					FilterName:   "envoy.foo",
					FilterConfig: &types.Struct{},
				},
			},
		}, error: "missing relativeTo"},

		{name: "missing filter type", in: &networking.EnvoyFilter{
			Filters: []*networking.EnvoyFilter_Filter{
				{
					InsertPosition: &networking.EnvoyFilter_InsertPosition{
						Index: networking.EnvoyFilter_InsertPosition_FIRST,
					},
					FilterName:   "envoy.foo",
					FilterConfig: &types.Struct{},
				},
			},
		}, error: "missing filter type"},

		{name: "missing filter name", in: &networking.EnvoyFilter{
			Filters: []*networking.EnvoyFilter_Filter{
				{
					InsertPosition: &networking.EnvoyFilter_InsertPosition{
						Index: networking.EnvoyFilter_InsertPosition_FIRST,
					},
					FilterType:   networking.EnvoyFilter_Filter_NETWORK,
					FilterConfig: &types.Struct{},
				},
			},
		}, error: "missing filter name"},

		{name: "missing filter config", in: &networking.EnvoyFilter{
			Filters: []*networking.EnvoyFilter_Filter{
				{
					InsertPosition: &networking.EnvoyFilter_InsertPosition{
						Index: networking.EnvoyFilter_InsertPosition_FIRST,
					},
					FilterType: networking.EnvoyFilter_Filter_NETWORK,
					FilterName: "envoy.foo",
				},
			},
		}, error: "missing filter config"},

		{name: "happy filter config", in: &networking.EnvoyFilter{
			Filters: []*networking.EnvoyFilter_Filter{
				{
					InsertPosition: &networking.EnvoyFilter_InsertPosition{
						Index: networking.EnvoyFilter_InsertPosition_FIRST,
					},
					FilterType:   networking.EnvoyFilter_Filter_NETWORK,
					FilterName:   "envoy.foo",
					FilterConfig: &types.Struct{},
				},
			},
		}, error: ""},
	}
	for _, tt := range tests {
		t.Run(tt.name, func(t *testing.T) {
			err := ValidateEnvoyFilter(someName, someNamespace, tt.in)
			if err == nil && tt.error != "" {
				t.Fatalf("ValidateEnvoyFilter(%v) = nil, wanted %q", tt.in, tt.error)
			} else if err != nil && tt.error == "" {
				t.Fatalf("ValidateEnvoyFilter(%v) = %v, wanted nil", tt.in, err)
			} else if err != nil && !strings.Contains(err.Error(), tt.error) {
				t.Fatalf("ValidateEnvoyFilter(%v) = %v, wanted %q", tt.in, err, tt.error)
			}
		})
	}
}

func TestValidateServiceEntries(t *testing.T) {
	cases := []struct {
		name  string
		in    networking.ServiceEntry
		valid bool
	}{
		{name: "discovery type DNS", in: networking.ServiceEntry{
			Hosts: []string{"*.google.com"},
			Ports: []*networking.Port{
				{Number: 80, Protocol: "http", Name: "http-valid1"},
				{Number: 8080, Protocol: "http", Name: "http-valid2"},
			},
			Endpoints: []*networking.ServiceEntry_Endpoint{
				{Address: "lon.google.com", Ports: map[string]uint32{"http-valid1": 8080}},
				{Address: "in.google.com", Ports: map[string]uint32{"http-valid2": 9080}},
			},
			Resolution: networking.ServiceEntry_DNS,
		},
			valid: true},

		{name: "discovery type DNS, IP in endpoints", in: networking.ServiceEntry{
			Hosts: []string{"*.google.com"},
			Ports: []*networking.Port{
				{Number: 80, Protocol: "http", Name: "http-valid1"},
				{Number: 8080, Protocol: "http", Name: "http-valid2"},
			},
			Endpoints: []*networking.ServiceEntry_Endpoint{
				{Address: "1.1.1.1", Ports: map[string]uint32{"http-valid1": 8080}},
				{Address: "in.google.com", Ports: map[string]uint32{"http-valid2": 9080}},
			},
			Resolution: networking.ServiceEntry_DNS,
		},
			valid: true},

		{name: "empty hosts", in: networking.ServiceEntry{
			Ports: []*networking.Port{
				{Number: 80, Protocol: "http", Name: "http-valid1"},
			},
			Endpoints: []*networking.ServiceEntry_Endpoint{
				{Address: "in.google.com", Ports: map[string]uint32{"http-valid2": 9080}},
			},
			Resolution: networking.ServiceEntry_DNS,
		},
			valid: false},

		{name: "bad hosts", in: networking.ServiceEntry{
			Hosts: []string{"-"},
			Ports: []*networking.Port{
				{Number: 80, Protocol: "http", Name: "http-valid1"},
			},
			Endpoints: []*networking.ServiceEntry_Endpoint{
				{Address: "in.google.com", Ports: map[string]uint32{"http-valid2": 9080}},
			},
			Resolution: networking.ServiceEntry_DNS,
		},
			valid: false},
		{name: "full wildcard host", in: networking.ServiceEntry{
			Hosts: []string{"foo.com", "*"},
			Ports: []*networking.Port{
				{Number: 80, Protocol: "http", Name: "http-valid1"},
			},
			Endpoints: []*networking.ServiceEntry_Endpoint{
				{Address: "in.google.com", Ports: map[string]uint32{"http-valid2": 9080}},
			},
			Resolution: networking.ServiceEntry_DNS,
		},
			valid: false},
		{name: "short name host", in: networking.ServiceEntry{
			Hosts: []string{"foo", "bar.com"},
			Ports: []*networking.Port{
				{Number: 80, Protocol: "http", Name: "http-valid1"},
			},
			Endpoints: []*networking.ServiceEntry_Endpoint{
				{Address: "in.google.com", Ports: map[string]uint32{"http-valid1": 9080}},
			},
			Resolution: networking.ServiceEntry_DNS,
		},
			valid: true},
		{name: "undefined endpoint port", in: networking.ServiceEntry{
			Hosts: []string{"google.com"},
			Ports: []*networking.Port{
				{Number: 80, Protocol: "http", Name: "http-valid1"},
				{Number: 80, Protocol: "http", Name: "http-valid2"},
			},
			Endpoints: []*networking.ServiceEntry_Endpoint{
				{Address: "lon.google.com", Ports: map[string]uint32{"http-valid1": 8080}},
				{Address: "in.google.com", Ports: map[string]uint32{"http-dne": 9080}},
			},
			Resolution: networking.ServiceEntry_DNS,
		},
			valid: false},

		{name: "discovery type DNS, non-FQDN endpoint", in: networking.ServiceEntry{
			Hosts: []string{"*.google.com"},
			Ports: []*networking.Port{
				{Number: 80, Protocol: "http", Name: "http-valid1"},
				{Number: 8080, Protocol: "http", Name: "http-valid2"},
			},
			Endpoints: []*networking.ServiceEntry_Endpoint{
				{Address: "*.lon.google.com", Ports: map[string]uint32{"http-valid1": 8080}},
				{Address: "in.google.com", Ports: map[string]uint32{"http-dne": 9080}},
			},
			Resolution: networking.ServiceEntry_DNS,
		},
			valid: false},

		{name: "discovery type DNS, non-FQDN host", in: networking.ServiceEntry{
			Hosts: []string{"*.google.com"},
			Ports: []*networking.Port{
				{Number: 80, Protocol: "http", Name: "http-valid1"},
				{Number: 8080, Protocol: "http", Name: "http-valid2"},
			},

			Resolution: networking.ServiceEntry_DNS,
		},
			valid: false},

		{name: "discovery type DNS, no endpoints", in: networking.ServiceEntry{
			Hosts: []string{"google.com"},
			Ports: []*networking.Port{
				{Number: 80, Protocol: "http", Name: "http-valid1"},
				{Number: 8080, Protocol: "http", Name: "http-valid2"},
			},

			Resolution: networking.ServiceEntry_DNS,
		},
			valid: true},

		{name: "discovery type DNS, unix endpoint", in: networking.ServiceEntry{
			Hosts: []string{"*.google.com"},
			Ports: []*networking.Port{
				{Number: 80, Protocol: "http", Name: "http-valid1"},
			},
			Endpoints: []*networking.ServiceEntry_Endpoint{
				{Address: "unix:///lon/google/com"},
			},
			Resolution: networking.ServiceEntry_DNS,
		},
			valid: false},

		{name: "discovery type none", in: networking.ServiceEntry{
			Hosts: []string{"google.com"},
			Ports: []*networking.Port{
				{Number: 80, Protocol: "http", Name: "http-valid1"},
				{Number: 8080, Protocol: "http", Name: "http-valid2"},
			},
			Resolution: networking.ServiceEntry_NONE,
		},
			valid: true},

		{name: "discovery type none, endpoints provided", in: networking.ServiceEntry{
			Hosts: []string{"google.com"},
			Ports: []*networking.Port{
				{Number: 80, Protocol: "http", Name: "http-valid1"},
				{Number: 8080, Protocol: "http", Name: "http-valid2"},
			},
			Endpoints: []*networking.ServiceEntry_Endpoint{
				{Address: "lon.google.com", Ports: map[string]uint32{"http-valid1": 8080}},
			},
			Resolution: networking.ServiceEntry_NONE,
		},
			valid: false},

		{name: "discovery type none, cidr addresses", in: networking.ServiceEntry{
			Hosts:     []string{"google.com"},
			Addresses: []string{"172.1.2.16/16"},
			Ports: []*networking.Port{
				{Number: 80, Protocol: "http", Name: "http-valid1"},
				{Number: 8080, Protocol: "http", Name: "http-valid2"},
			},
			Resolution: networking.ServiceEntry_NONE,
		},
			valid: true},

		{name: "discovery type static, cidr addresses with endpoints", in: networking.ServiceEntry{
			Hosts:     []string{"google.com"},
			Addresses: []string{"172.1.2.16/16"},
			Ports: []*networking.Port{
				{Number: 80, Protocol: "http", Name: "http-valid1"},
				{Number: 8080, Protocol: "http", Name: "http-valid2"},
			},
			Endpoints: []*networking.ServiceEntry_Endpoint{
				{Address: "1.1.1.1", Ports: map[string]uint32{"http-valid1": 8080}},
				{Address: "2.2.2.2", Ports: map[string]uint32{"http-valid2": 9080}},
			},
			Resolution: networking.ServiceEntry_STATIC,
		},
			valid: true},

		{name: "discovery type static", in: networking.ServiceEntry{
			Hosts:     []string{"google.com"},
			Addresses: []string{"172.1.2.16"},
			Ports: []*networking.Port{
				{Number: 80, Protocol: "http", Name: "http-valid1"},
				{Number: 8080, Protocol: "http", Name: "http-valid2"},
			},
			Endpoints: []*networking.ServiceEntry_Endpoint{
				{Address: "1.1.1.1", Ports: map[string]uint32{"http-valid1": 8080}},
				{Address: "2.2.2.2", Ports: map[string]uint32{"http-valid2": 9080}},
			},
			Resolution: networking.ServiceEntry_STATIC,
		},
			valid: true},

		{name: "discovery type static, FQDN in endpoints", in: networking.ServiceEntry{
			Hosts:     []string{"google.com"},
			Addresses: []string{"172.1.2.16"},
			Ports: []*networking.Port{
				{Number: 80, Protocol: "http", Name: "http-valid1"},
				{Number: 8080, Protocol: "http", Name: "http-valid2"},
			},
			Endpoints: []*networking.ServiceEntry_Endpoint{
				{Address: "google.com", Ports: map[string]uint32{"http-valid1": 8080}},
				{Address: "2.2.2.2", Ports: map[string]uint32{"http-valid2": 9080}},
			},
			Resolution: networking.ServiceEntry_STATIC,
		},
			valid: false},

		{name: "discovery type static, missing endpoints", in: networking.ServiceEntry{
			Hosts:     []string{"google.com"},
			Addresses: []string{"172.1.2.16"},
			Ports: []*networking.Port{
				{Number: 80, Protocol: "http", Name: "http-valid1"},
				{Number: 8080, Protocol: "http", Name: "http-valid2"},
			},
			Resolution: networking.ServiceEntry_STATIC,
		},
			valid: false},

		{name: "discovery type static, bad endpoint port name", in: networking.ServiceEntry{
			Hosts:     []string{"google.com"},
			Addresses: []string{"172.1.2.16"},
			Ports: []*networking.Port{
				{Number: 80, Protocol: "http", Name: "http-valid1"},
				{Number: 8080, Protocol: "http", Name: "http-valid2"},
			},
			Endpoints: []*networking.ServiceEntry_Endpoint{
				{Address: "1.1.1.1", Ports: map[string]uint32{"http-valid1": 8080}},
				{Address: "2.2.2.2", Ports: map[string]uint32{"http-dne": 9080}},
			},
			Resolution: networking.ServiceEntry_STATIC,
		},
			valid: false},

		{name: "discovery type none, conflicting port names", in: networking.ServiceEntry{
			Hosts: []string{"google.com"},
			Ports: []*networking.Port{
				{Number: 80, Protocol: "http", Name: "http-conflict"},
				{Number: 8080, Protocol: "http", Name: "http-conflict"},
			},
			Resolution: networking.ServiceEntry_NONE,
		},
			valid: false},

		{name: "discovery type none, conflicting port numbers", in: networking.ServiceEntry{
			Hosts: []string{"google.com"},
			Ports: []*networking.Port{
				{Number: 80, Protocol: "http", Name: "http-conflict1"},
				{Number: 80, Protocol: "http", Name: "http-conflict2"},
			},
			Resolution: networking.ServiceEntry_NONE,
		},
			valid: false},

		{name: "unix socket", in: networking.ServiceEntry{
			Hosts: []string{"uds.cluster.local"},
			Ports: []*networking.Port{
				{Number: 6553, Protocol: "grpc", Name: "grpc-service1"},
			},
			Resolution: networking.ServiceEntry_STATIC,
			Endpoints: []*networking.ServiceEntry_Endpoint{
				{Address: "unix:///path/to/socket"},
			},
		},
			valid: true},

		{name: "unix socket, relative path", in: networking.ServiceEntry{
			Hosts: []string{"uds.cluster.local"},
			Ports: []*networking.Port{
				{Number: 6553, Protocol: "grpc", Name: "grpc-service1"},
			},
			Resolution: networking.ServiceEntry_STATIC,
			Endpoints: []*networking.ServiceEntry_Endpoint{
				{Address: "unix://./relative/path.sock"},
			},
		},
			valid: false},

		{name: "unix socket, endpoint ports", in: networking.ServiceEntry{
			Hosts: []string{"uds.cluster.local"},
			Ports: []*networking.Port{
				{Number: 6553, Protocol: "grpc", Name: "grpc-service1"},
			},
			Resolution: networking.ServiceEntry_STATIC,
			Endpoints: []*networking.ServiceEntry_Endpoint{
				{Address: "unix:///path/to/socket", Ports: map[string]uint32{"grpc-service1": 6553}},
			},
		},
			valid: false},

		{name: "unix socket, multiple service ports", in: networking.ServiceEntry{
			Hosts: []string{"uds.cluster.local"},
			Ports: []*networking.Port{
				{Number: 6553, Protocol: "grpc", Name: "grpc-service1"},
				{Number: 80, Protocol: "http", Name: "http-service2"},
			},
			Resolution: networking.ServiceEntry_STATIC,
			Endpoints: []*networking.ServiceEntry_Endpoint{
				{Address: "unix:///path/to/socket"},
			},
		},
			valid: false},
	}

	for _, c := range cases {
		t.Run(c.name, func(t *testing.T) {
			if got := ValidateServiceEntry(someName, someNamespace, &c.in); (got == nil) != c.valid {
				t.Errorf("ValidateServiceEntry got valid=%v but wanted valid=%v: %v",
					got == nil, c.valid, got)
			}
		})
	}
}

func TestValidateAuthenticationPolicy(t *testing.T) {
	cases := []struct {
		name       string
		configName string
		in         proto.Message
		valid      bool
	}{
		{
			name:       "empty policy with namespace-wide policy name",
			configName: DefaultAuthenticationPolicyName,
			in:         &authn.Policy{},
			valid:      true,
		},
		{
			name:       "empty policy with non-default name",
			configName: someName,
			in:         &authn.Policy{},
			valid:      false,
		},
		{
			name:       "service-specific policy with namespace-wide name",
			configName: DefaultAuthenticationPolicyName,
			in: &authn.Policy{
				Targets: []*authn.TargetSelector{{
					Name: "foo",
				}},
			},
			valid: false,
		},
		{
			name:       "Targets only policy",
			configName: someName,
			in: &authn.Policy{
				Targets: []*authn.TargetSelector{{
					Name: "foo",
				}},
			},
			valid: true,
		},
		{
			name:       "Source mTLS",
			configName: DefaultAuthenticationPolicyName,
			in: &authn.Policy{
				Peers: []*authn.PeerAuthenticationMethod{{
					Params: &authn.PeerAuthenticationMethod_Mtls{},
				}},
			},
			valid: true,
		},
		{
			name:       "Source JWT",
			configName: DefaultAuthenticationPolicyName,
			in: &authn.Policy{
				Peers: []*authn.PeerAuthenticationMethod{{
					Params: &authn.PeerAuthenticationMethod_Jwt{
						Jwt: &authn.Jwt{
							Issuer:     "istio.io",
							JwksUri:    "https://secure.istio.io/oauth/v1/certs",
							JwtHeaders: []string{"x-goog-iap-jwt-assertion"},
						},
					},
				}},
			},
			valid: true,
		},
		{
			name:       "Origin",
			configName: DefaultAuthenticationPolicyName,
			in: &authn.Policy{
				Origins: []*authn.OriginAuthenticationMethod{
					{
						Jwt: &authn.Jwt{
							Issuer:     "istio.io",
							JwksUri:    "https://secure.istio.io/oauth/v1/certs",
							JwtHeaders: []string{"x-goog-iap-jwt-assertion"},
						},
					},
				},
			},
			valid: true,
		},
		{
			name:       "Bad JkwsURI",
			configName: DefaultAuthenticationPolicyName,
			in: &authn.Policy{
				Origins: []*authn.OriginAuthenticationMethod{
					{
						Jwt: &authn.Jwt{
							Issuer:     "istio.io",
							JwksUri:    "secure.istio.io/oauth/v1/certs",
							JwtHeaders: []string{"x-goog-iap-jwt-assertion"},
						},
					},
				},
			},
			valid: false,
		},
		{
			name:       "Bad JkwsURI Port",
			configName: DefaultAuthenticationPolicyName,
			in: &authn.Policy{
				Origins: []*authn.OriginAuthenticationMethod{
					{
						Jwt: &authn.Jwt{
							Issuer:     "istio.io",
							JwksUri:    "https://secure.istio.io:not-a-number/oauth/v1/certs",
							JwtHeaders: []string{"x-goog-iap-jwt-assertion"},
						},
					},
				},
			},
			valid: false,
		},
		{
			name:       "Duplicate Jwt issuers",
			configName: DefaultAuthenticationPolicyName,
			in: &authn.Policy{
				Peers: []*authn.PeerAuthenticationMethod{{
					Params: &authn.PeerAuthenticationMethod_Jwt{
						Jwt: &authn.Jwt{
							Issuer:     "istio.io",
							JwksUri:    "https://secure.istio.io/oauth/v1/certs",
							JwtHeaders: []string{"x-goog-iap-jwt-assertion"},
						},
					},
				}},
				Origins: []*authn.OriginAuthenticationMethod{
					{
						Jwt: &authn.Jwt{
							Issuer:     "istio.io",
							JwksUri:    "https://secure.istio.io/oauth/v1/certs",
							JwtHeaders: []string{"x-goog-iap-jwt-assertion"},
						},
					},
				},
			},
			valid: false,
		},
		{
			name:       "Just binding",
			configName: DefaultAuthenticationPolicyName,
			in: &authn.Policy{
				PrincipalBinding: authn.PrincipalBinding_USE_ORIGIN,
			},
			valid: true,
		},
		{
			name:       "Bad target name",
			configName: someName,
			in: &authn.Policy{
				Targets: []*authn.TargetSelector{
					{
						Name: "foo.bar",
					},
				},
			},
			valid: false,
		},
		{
			name:       "Good target name",
			configName: someName,
			in: &authn.Policy{
				Targets: []*authn.TargetSelector{
					{
						Name: "good-service-name",
					},
				},
			},
			valid: true,
		},
	}
	for _, c := range cases {
		if got := ValidateAuthenticationPolicy(c.configName, someNamespace, c.in); (got == nil) != c.valid {
			t.Errorf("ValidateAuthenticationPolicy(%v): got(%v) != want(%v): %v\n", c.name, got == nil, c.valid, got)
		}
	}
}

func TestValidateAuthenticationMeshPolicy(t *testing.T) {
	cases := []struct {
		name       string
		configName string
		in         proto.Message
		valid      bool
	}{
		{
			name:       "good name",
			configName: DefaultAuthenticationPolicyName,
			in:         &authn.Policy{},
			valid:      true,
		},
		{
			name:       "bad-name",
			configName: someName,
			in:         &authn.Policy{},
			valid:      false,
		},
		{
			name:       "has targets",
			configName: DefaultAuthenticationPolicyName,
			in: &authn.Policy{
				Targets: []*authn.TargetSelector{{
					Name: "foo",
				}},
			},
			valid: false,
		},
		{
			name:       "good",
			configName: DefaultAuthenticationPolicyName,
			in: &authn.Policy{
				Peers: []*authn.PeerAuthenticationMethod{{
					Params: &authn.PeerAuthenticationMethod_Mtls{},
				}},
			},
			valid: true,
		},
	}
	for _, c := range cases {
		if got := ValidateAuthenticationPolicy(c.configName, "", c.in); (got == nil) != c.valid {
			t.Errorf("ValidateAuthenticationPolicy(%v): got(%v) != want(%v): %v\n", c.name, got == nil, c.valid, got)
		}
	}
}

func TestValidateServiceRole(t *testing.T) {
	cases := []struct {
		name         string
		in           proto.Message
		expectErrMsg string
	}{
		{
			name:         "invalid proto",
			expectErrMsg: "cannot cast to ServiceRole",
		},
		{
			name:         "empty rules",
			in:           &rbac.ServiceRole{},
			expectErrMsg: "at least 1 rule must be specified",
		},
		{
			name: "has both methods and not_methods",
			in: &rbac.ServiceRole{Rules: []*rbac.AccessRule{
				{
					Methods:    []string{"GET", "POST"},
					NotMethods: []string{"DELETE"},
				},
			}},
			expectErrMsg: "cannot have both regular and *not* attributes for the same kind (i.e. methods and not_methods) for rule 0",
		},
		{
			name: "has both ports and not_ports",
			in: &rbac.ServiceRole{Rules: []*rbac.AccessRule{
				{
					Ports:    []int32{9080},
					NotPorts: []int32{443},
				},
			}},
			expectErrMsg: "cannot have both regular and *not* attributes for the same kind (i.e. ports and not_ports) for rule 0",
		},
		{
			name: "has out of range port",
			in: &rbac.ServiceRole{Rules: []*rbac.AccessRule{
				{
					Ports: []int32{9080, -80},
				},
			}},
			expectErrMsg: "at least one port is not in the range of [0, 65535]",
		},
		{
			name: "has both first-class field and constraints",
			in: &rbac.ServiceRole{Rules: []*rbac.AccessRule{
				{
					Ports: []int32{9080},
					Constraints: []*rbac.AccessRule_Constraint{
						{Key: "destination.port", Values: []string{"80"}},
					},
				},
			}},
			expectErrMsg: "cannot define destination.port for rule 0 because a similar first-class field has been defined",
		},
		{
			name: "no key in constraint",
			in: &rbac.ServiceRole{Rules: []*rbac.AccessRule{
				{
					Methods: []string{"GET", "POST"},
					Constraints: []*rbac.AccessRule_Constraint{
						{Key: "key", Values: []string{"value"}},
						{Key: "key", Values: []string{"value"}},
					},
				},
				{
					Methods: []string{"GET", "POST"},
					Constraints: []*rbac.AccessRule_Constraint{
						{Key: "key", Values: []string{"value"}},
						{Values: []string{"value"}},
					},
				},
			}},
			expectErrMsg: "key cannot be empty for constraint 1 in rule 1",
		},
		{
			name: "no value in constraint",
			in: &rbac.ServiceRole{Rules: []*rbac.AccessRule{
				{
					Methods: []string{"GET", "POST"},
					Constraints: []*rbac.AccessRule_Constraint{
						{Key: "key", Values: []string{"value"}},
						{Key: "key", Values: []string{"value"}},
					},
				},
				{
					Methods: []string{"GET", "POST"},
					Constraints: []*rbac.AccessRule_Constraint{
						{Key: "key", Values: []string{"value"}},
						{Key: "key", Values: []string{}},
					},
				},
			}},
			expectErrMsg: "at least 1 value must be specified for constraint 1 in rule 1",
		},
		{
			name: "success proto",
			in: &rbac.ServiceRole{Rules: []*rbac.AccessRule{
				{
					Methods:  []string{"GET", "POST"},
					NotHosts: []string{"finances.google.com"},
					Constraints: []*rbac.AccessRule_Constraint{
						{Key: "key", Values: []string{"value"}},
						{Key: "key", Values: []string{"value"}},
					},
				},
				{
					Methods: []string{"GET", "POST"},
					Constraints: []*rbac.AccessRule_Constraint{
						{Key: "key", Values: []string{"value"}},
						{Key: "key", Values: []string{"value"}},
					},
				},
			}},
		},
	}
	for _, c := range cases {
		err := ValidateServiceRole(someName, someNamespace, c.in)
		if err == nil {
			if len(c.expectErrMsg) != 0 {
				t.Errorf("ValidateServiceRole(%v): got nil but want %q\n", c.name, c.expectErrMsg)
			}
		} else if err.Error() != c.expectErrMsg {
			t.Errorf("ValidateServiceRole(%v): got %q but want %q\n", c.name, err.Error(), c.expectErrMsg)
		}
	}
}

func TestValidateServiceRoleBinding(t *testing.T) {
	cases := []struct {
		name         string
		in           proto.Message
		expectErrMsg string
	}{
		{
			name:         "invalid proto",
			expectErrMsg: "cannot cast to ServiceRoleBinding",
		},
		{
			name: "no subject",
			in: &rbac.ServiceRoleBinding{
				Subjects: []*rbac.Subject{},
				RoleRef:  &rbac.RoleRef{Kind: "ServiceRole", Name: "ServiceRole001"},
			},
			expectErrMsg: "at least 1 subject must be specified",
		},
		{
			name: "no user, group and properties",
			in: &rbac.ServiceRoleBinding{
				Subjects: []*rbac.Subject{
					{User: "User0", Group: "Group0", Properties: map[string]string{"prop0": "value0"}},
					{User: "", Group: "", Properties: map[string]string{}},
				},
				RoleRef: &rbac.RoleRef{Kind: "ServiceRole", Name: "ServiceRole001"},
			},
			expectErrMsg: "empty subjects are not allowed. Found an empty subject at index 1",
		},
		{
			name: "no roleRef",
			in: &rbac.ServiceRoleBinding{
				Subjects: []*rbac.Subject{
					{User: "User0", Group: "Group0", Properties: map[string]string{"prop0": "value0"}},
					{User: "User1", Group: "Group1", Properties: map[string]string{"prop1": "value1"}},
				},
			},
			expectErrMsg: "exactly one of `roleRef`, `role`, or `actions` must be specified",
		},
		{
			name: "incorrect kind",
			in: &rbac.ServiceRoleBinding{
				Subjects: []*rbac.Subject{
					{User: "User0", Group: "Group0", Properties: map[string]string{"prop0": "value0"}},
					{User: "User1", Group: "Group1", Properties: map[string]string{"prop1": "value1"}},
				},
				RoleRef: &rbac.RoleRef{Kind: "ServiceRoleTypo", Name: "ServiceRole001"},
			},
			expectErrMsg: `kind set to "ServiceRoleTypo", currently the only supported value is "ServiceRole"`,
		},
		{
			name: "no name",
			in: &rbac.ServiceRoleBinding{
				Subjects: []*rbac.Subject{
					{User: "User0", Group: "Group0", Properties: map[string]string{"prop0": "value0"}},
					{User: "User1", Group: "Group1", Properties: map[string]string{"prop1": "value1"}},
				},
				Role: "/",
			},
			expectErrMsg: "`role` cannot have an empty ServiceRole name",
		},
		{
			name: "no name",
			in: &rbac.ServiceRoleBinding{
				Subjects: []*rbac.Subject{
					{User: "User0", Group: "Group0", Properties: map[string]string{"prop0": "value0"}},
					{User: "User1", Group: "Group1", Properties: map[string]string{"prop1": "value1"}},
				},
				RoleRef: &rbac.RoleRef{Kind: "ServiceRole", Name: ""},
			},
			expectErrMsg: "`name` in `roleRef` cannot be empty",
		},
		{
			name: "first-class field already exists",
			in: &rbac.ServiceRoleBinding{
				Subjects: []*rbac.Subject{
					{Namespaces: []string{"default"}, Properties: map[string]string{"source.namespace": "istio-system"}},
				},
				RoleRef: &rbac.RoleRef{Kind: "ServiceRole", Name: "ServiceRole001"},
			},
			expectErrMsg: "cannot define source.namespace for binding 0 because a similar first-class field has been defined",
		},
		{
			name: "use * for names",
			in: &rbac.ServiceRoleBinding{
				Subjects: []*rbac.Subject{
					{Names: []string{"*"}},
				},
				RoleRef: &rbac.RoleRef{Kind: "ServiceRole", Name: "ServiceRole001"},
			},
			expectErrMsg: "do not use * for names or not_names (in rule 0)",
		},
		{
			name: "success proto",
			in: &rbac.ServiceRoleBinding{
				Subjects: []*rbac.Subject{
					{User: "User0", Group: "Group0", Properties: map[string]string{"prop0": "value0"}},
					{User: "User1", Group: "Group1", Properties: map[string]string{"prop1": "value1"}},
				},
				RoleRef: &rbac.RoleRef{Kind: "ServiceRole", Name: "ServiceRole001"},
			},
		},
	}
	for _, c := range cases {
		err := ValidateServiceRoleBinding(someName, someNamespace, c.in)
		if err == nil {
			if len(c.expectErrMsg) != 0 {
				t.Errorf("ValidateServiceRoleBinding(%v): got nil but want %q\n", c.name, c.expectErrMsg)
			}
		} else if err.Error() != c.expectErrMsg {
			t.Errorf("ValidateServiceRoleBinding(%v): got %q but want %q\n", c.name, err.Error(), c.expectErrMsg)
		}
	}
}

func TestValidateAuthorizationPolicy(t *testing.T) {
	cases := []struct {
		name         string
		in           proto.Message
		expectErrMsg string
	}{
		{
			name:         "invalid proto",
			expectErrMsg: "cannot cast to AuthorizationPolicy",
		},
		{
			name: "proto with no roleRef or inline role definition",
			in: &rbac.AuthorizationPolicy{
				Allow: []*rbac.ServiceRoleBinding{
					{
						Subjects: []*rbac.Subject{
							{
								Namespaces: []string{"default, istio-system"},
							},
						},
					},
				},
			},
			expectErrMsg: "exactly one of `roleRef`, `role`, or `actions` must be specified",
		},
		{
			name: "proto with both roleRef and inline role definition",
			in: &rbac.AuthorizationPolicy{
				Allow: []*rbac.ServiceRoleBinding{
					{
						Subjects: []*rbac.Subject{
							{
								Namespaces: []string{"default, istio-system"},
							},
						},
						RoleRef: &rbac.RoleRef{
							Kind: "ServiceRole",
							Name: "service-role-1",
						},
						Actions: []*rbac.AccessRule{
							{
								Ports: []int32{3000},
							},
						},
					},
				},
			},
			expectErrMsg: "exactly one of `roleRef`, `role`, or `actions` must be specified",
		},
		{
			name: "proto with both roleRef and role",
			in: &rbac.AuthorizationPolicy{
				Allow: []*rbac.ServiceRoleBinding{
					{
						Subjects: []*rbac.Subject{
							{
								Namespaces: []string{"default, istio-system"},
							},
						},
						RoleRef: &rbac.RoleRef{
							Kind: "ServiceRole",
							Name: "service-role-1",
						},
						Role: "service-role-1",
					},
				},
			},
			expectErrMsg: "exactly one of `roleRef`, `role`, or `actions` must be specified",
		},
		{
			name: "proto with both role and inline role definition",
			in: &rbac.AuthorizationPolicy{
				Allow: []*rbac.ServiceRoleBinding{
					{
						Subjects: []*rbac.Subject{
							{
								Namespaces: []string{"default, istio-system"},
							},
						},
						Role: "service-role-1",
						Actions: []*rbac.AccessRule{
							{
								Ports: []int32{3000},
							},
						},
					},
				},
			},
			expectErrMsg: "exactly one of `roleRef`, `role`, or `actions` must be specified",
		},
		{
			name: "success proto with roleRef",
			in: &rbac.AuthorizationPolicy{
				Allow: []*rbac.ServiceRoleBinding{
					{
						Subjects: []*rbac.Subject{
							{
								Namespaces: []string{"default, istio-system"},
							},
						},
						RoleRef: &rbac.RoleRef{
							Kind: "ServiceRole",
							Name: "service-role-1",
						},
					},
				},
			},
		},
		{
			name: "proto with inline but invalid role definition",
			in: &rbac.AuthorizationPolicy{
				Allow: []*rbac.ServiceRoleBinding{
					{
						Subjects: []*rbac.Subject{
							{
								Namespaces: []string{"default, istio-system"},
							},
						},
						Actions: []*rbac.AccessRule{
							{
								Ports:    []int32{3000},
								NotPorts: []int32{8080},
							},
						},
					},
				},
			},
			expectErrMsg: "cannot have both regular and *not* attributes for the same kind (i.e. ports and not_ports) for rule 0",
		},
		{
			name: "success proto with inline role definition",
			in: &rbac.AuthorizationPolicy{
				Allow: []*rbac.ServiceRoleBinding{
					{
						Subjects: []*rbac.Subject{
							{
								Namespaces: []string{"default, istio-system"},
							},
						},
						Actions: []*rbac.AccessRule{
							{
								Methods: []string{"GET"},
							},
						},
					},
				},
			},
		},
	}
	for _, c := range cases {
		err := ValidateAuthorizationPolicy(someName, someNamespace, c.in)
		if err == nil {
			if len(c.expectErrMsg) != 0 {
				t.Errorf("ValidateAuthorizationPolicy(%v): got nil but want %q\n", c.name, c.expectErrMsg)
			}
		} else if err.Error() != c.expectErrMsg {
			t.Errorf("ValidateAuthorizationPolicy(%v): got %q but want %q\n", c.name, err.Error(), c.expectErrMsg)
		}
	}
}

func TestValidateNetworkEndpointAddress(t *testing.T) {
	testCases := []struct {
		name  string
		ne    *NetworkEndpoint
		valid bool
	}{
		{
			"Unix OK",
			&NetworkEndpoint{Family: AddressFamilyUnix, Address: "/absolute/path"},
			true,
		},
		{
			"IP OK",
			&NetworkEndpoint{Address: "12.3.4.5", Port: 76},
			true,
		},
		{
			"Unix not absolute",
			&NetworkEndpoint{Family: AddressFamilyUnix, Address: "./socket"},
			false,
		},
		{
			"IP invalid",
			&NetworkEndpoint{Address: "260.3.4.5", Port: 76},
			false,
		},
	}
	for _, tc := range testCases {
		t.Run(tc.name, func(t *testing.T) {
			err := ValidateNetworkEndpointAddress(tc.ne)
			if tc.valid && err != nil {
				t.Fatalf("ValidateAddress() => want error nil got %v", err)
			} else if !tc.valid && err == nil {
				t.Fatalf("ValidateAddress() => want error got nil")
			}
		})
	}
}

func TestValidateClusterRbacConfig(t *testing.T) {
	cases := []struct {
		caseName     string
		name         string
		namespace    string
		in           proto.Message
		expectErrMsg string
	}{
		{
			caseName:     "invalid proto",
			expectErrMsg: "cannot cast to ClusterRbacConfig",
		},
		{
			caseName: "invalid name",
			name:     "cluster-rbac-config",
			in:       &rbac.RbacConfig{Mode: rbac.RbacConfig_ON_WITH_INCLUSION},
			expectErrMsg: fmt.Sprintf("ClusterRbacConfig has invalid name(cluster-rbac-config), name must be %q",
				DefaultRbacConfigName),
		},
		{
			caseName: "success proto",
			name:     DefaultRbacConfigName,
			in:       &rbac.RbacConfig{Mode: rbac.RbacConfig_ON},
		},
		{
			caseName:     "empty exclusion",
			name:         DefaultRbacConfigName,
			in:           &rbac.RbacConfig{Mode: rbac.RbacConfig_ON_WITH_EXCLUSION},
			expectErrMsg: "exclusion cannot be null (use 'exclusion: {}' for none)",
		},
		{
			caseName:     "empty inclusion",
			name:         DefaultRbacConfigName,
			in:           &rbac.RbacConfig{Mode: rbac.RbacConfig_ON_WITH_INCLUSION},
			expectErrMsg: "inclusion cannot be null (use 'inclusion: {}' for none)",
		},
	}
	for _, c := range cases {
		err := ValidateClusterRbacConfig(c.name, c.namespace, c.in)
		if err == nil {
			if len(c.expectErrMsg) != 0 {
				t.Errorf("ValidateClusterRbacConfig(%v): got nil but want %q\n", c.caseName, c.expectErrMsg)
			}
		} else if err.Error() != c.expectErrMsg {
			t.Errorf("ValidateClusterRbacConfig(%v): got %q but want %q\n", c.caseName, err.Error(), c.expectErrMsg)
		}
	}
}

func TestValidateMixerService(t *testing.T) {
	cases := []struct {
		name  string
		in    *mccpb.IstioService
		valid bool
	}{
		{
			name: "no name and service",
			in:   &mccpb.IstioService{},
		},
		{
			name: "specify both name and service",
			in:   &mccpb.IstioService{Service: "test-service-service", Name: "test-service-name"},
		},
		{
			name: "specify both namespace and service",
			in:   &mccpb.IstioService{Service: "test-service-service", Namespace: "test-service-namespace"},
		},
		{
			name: "specify both domain and service",
			in:   &mccpb.IstioService{Service: "test-service-service", Domain: "test-service-domain"},
		},
		{
			name: "invalid name label",
			in:   &mccpb.IstioService{Name: strings.Repeat("x", 64)},
		},
		{
			name: "invalid namespace label",
			in:   &mccpb.IstioService{Name: "test-service-name", Namespace: strings.Repeat("x", 64)},
		},
		{
			name: "invalid domian or labels",
			in:   &mccpb.IstioService{Name: "test-service-name", Domain: strings.Repeat("x", 256)},
		},
		{
			name:  "valid",
			in:    validService,
			valid: true,
		},
	}

	for _, c := range cases {
		t.Run(c.name, func(t *testing.T) {
			if got := ValidateMixerService(c.in); (got == nil) != c.valid {
				t.Errorf("ValidateMixerService(%v): got(%v) != want(%v): %v", c.name, got == nil, c.valid, got)
			}
		})
	}
}

func TestValidateSidecar(t *testing.T) {
	tests := []struct {
		name  string
		in    *networking.Sidecar
		valid bool
	}{
		{"empty ingress and egress", &networking.Sidecar{}, false},
		{"default", &networking.Sidecar{
			Egress: []*networking.IstioEgressListener{
				{
					Hosts: []string{"*/*"},
				},
			},
		}, true},
		{"import local namespace with wildcard", &networking.Sidecar{
			Egress: []*networking.IstioEgressListener{
				{
					Hosts: []string{"./*"},
				},
			},
		}, true},
		{"import local namespace with fqdn", &networking.Sidecar{
			Egress: []*networking.IstioEgressListener{
				{
					Hosts: []string{"./foo.com"},
				},
			},
		}, true},
		{"import nothing", &networking.Sidecar{
			Egress: []*networking.IstioEgressListener{
				{
					Hosts: []string{"~/*"},
				},
			},
		}, true},
		{"bad egress host 1", &networking.Sidecar{
			Egress: []*networking.IstioEgressListener{
				{
					Hosts: []string{"*"},
				},
			},
		}, false},
		{"bad egress host 2", &networking.Sidecar{
			Egress: []*networking.IstioEgressListener{
				{
					Hosts: []string{"/"},
				},
			},
		}, false},
		{"empty egress host", &networking.Sidecar{
			Egress: []*networking.IstioEgressListener{
				{
					Hosts: []string{},
				},
			},
		}, false},
		{"multiple wildcard egress", &networking.Sidecar{
			Egress: []*networking.IstioEgressListener{
				{
					Hosts: []string{
						"*/foo.com",
					},
				},
				{
					Hosts: []string{
						"ns1/bar.com",
					},
				},
			},
		}, false},
		{"wildcard egress not in end", &networking.Sidecar{
			Egress: []*networking.IstioEgressListener{
				{
					Hosts: []string{
						"*/foo.com",
					},
				},
				{
					Port: &networking.Port{
						Protocol: "http",
						Number:   8080,
						Name:     "h8080",
					},
					Hosts: []string{
						"ns1/bar.com",
					},
				},
			},
		}, false},
		{"invalid Port", &networking.Sidecar{
			Egress: []*networking.IstioEgressListener{
				{
					Port: &networking.Port{
						Protocol: "http1",
						Number:   1000000,
						Name:     "",
					},
					Hosts: []string{
						"ns1/bar.com",
					},
				},
			},
		}, false},
		{"Port without name", &networking.Sidecar{
			Egress: []*networking.IstioEgressListener{
				{
					Port: &networking.Port{
						Protocol: "http",
						Number:   8080,
					},
					Hosts: []string{
						"ns1/bar.com",
					},
				},
			},
		}, true},
		{"UDS bind", &networking.Sidecar{
			Egress: []*networking.IstioEgressListener{
				{
					Port: &networking.Port{
						Protocol: "http",
						Number:   0,
						Name:     "uds",
					},
					Hosts: []string{
						"ns1/bar.com",
					},
					Bind: "unix:///@foo/bar/com",
				},
			},
		}, true},
		{"UDS bind 2", &networking.Sidecar{
			Egress: []*networking.IstioEgressListener{
				{
					Port: &networking.Port{
						Protocol: "http",
						Number:   0,
						Name:     "uds",
					},
					Hosts: []string{
						"ns1/bar.com",
					},
					Bind: "unix:///foo/bar/com",
				},
			},
		}, true},
		{"invalid bind", &networking.Sidecar{
			Egress: []*networking.IstioEgressListener{
				{
					Port: &networking.Port{
						Protocol: "http",
						Number:   0,
						Name:     "uds",
					},
					Hosts: []string{
						"ns1/bar.com",
					},
					Bind: "foobar:///@foo/bar/com",
				},
			},
		}, false},
		{"invalid capture mode with uds bind", &networking.Sidecar{
			Egress: []*networking.IstioEgressListener{
				{
					Port: &networking.Port{
						Protocol: "http",
						Number:   0,
						Name:     "uds",
					},
					Hosts: []string{
						"ns1/bar.com",
					},
					Bind:        "unix:///@foo/bar/com",
					CaptureMode: networking.CaptureMode_IPTABLES,
				},
			},
		}, false},
		{"duplicate UDS bind", &networking.Sidecar{
			Egress: []*networking.IstioEgressListener{
				{
					Port: &networking.Port{
						Protocol: "http",
						Number:   0,
						Name:     "uds",
					},
					Hosts: []string{
						"ns1/bar.com",
					},
					Bind: "unix:///@foo/bar/com",
				},
				{
					Port: &networking.Port{
						Protocol: "http",
						Number:   0,
						Name:     "uds",
					},
					Hosts: []string{
						"ns1/bar.com",
					},
					Bind: "unix:///@foo/bar/com",
				},
			},
		}, false},
		{"duplicate ports", &networking.Sidecar{
			Egress: []*networking.IstioEgressListener{
				{
					Port: &networking.Port{
						Protocol: "http",
						Number:   90,
						Name:     "foo",
					},
					Hosts: []string{
						"ns1/bar.com",
					},
				},
				{
					Port: &networking.Port{
						Protocol: "tcp",
						Number:   90,
						Name:     "tcp",
					},
					Hosts: []string{
						"ns2/bar.com",
					},
				},
			},
		}, false},
		{"ingress without port", &networking.Sidecar{
			Ingress: []*networking.IstioIngressListener{
				{
					DefaultEndpoint: "127.0.0.1:110",
				},
			},
			Egress: []*networking.IstioEgressListener{
				{
					Hosts: []string{"*/*"},
				},
			},
		}, false},
		{"ingress with duplicate ports", &networking.Sidecar{
			Ingress: []*networking.IstioIngressListener{
				{
					Port: &networking.Port{
						Protocol: "http",
						Number:   90,
						Name:     "foo",
					},
					DefaultEndpoint: "127.0.0.1:110",
				},
				{
					Port: &networking.Port{
						Protocol: "tcp",
						Number:   90,
						Name:     "bar",
					},
					DefaultEndpoint: "127.0.0.1:110",
				},
			},
			Egress: []*networking.IstioEgressListener{
				{
					Hosts: []string{"*/*"},
				},
			},
		}, false},
		{"ingress without default endpoint", &networking.Sidecar{
			Ingress: []*networking.IstioIngressListener{
				{
					Port: &networking.Port{
						Protocol: "http",
						Number:   90,
						Name:     "foo",
					},
				},
			},
			Egress: []*networking.IstioEgressListener{
				{
					Hosts: []string{"*/*"},
				},
			},
		}, false},
		{"ingress with invalid default endpoint IP", &networking.Sidecar{
			Ingress: []*networking.IstioIngressListener{
				{
					Port: &networking.Port{
						Protocol: "http",
						Number:   90,
						Name:     "foo",
					},
					DefaultEndpoint: "1.1.1.1:90",
				},
			},
		}, false},
		{"ingress with invalid default endpoint uds", &networking.Sidecar{
			Ingress: []*networking.IstioIngressListener{
				{
					Port: &networking.Port{
						Protocol: "http",
						Number:   90,
						Name:     "foo",
					},
					DefaultEndpoint: "unix:///",
				},
			},
			Egress: []*networking.IstioEgressListener{
				{
					Hosts: []string{"*/*"},
				},
			},
		}, false},
		{"ingress with invalid default endpoint port", &networking.Sidecar{
			Ingress: []*networking.IstioIngressListener{
				{
					Port: &networking.Port{
						Protocol: "http",
						Number:   90,
						Name:     "foo",
					},
					DefaultEndpoint: "127.0.0.1:hi",
				},
			},
			Egress: []*networking.IstioEgressListener{
				{
					Hosts: []string{"*/*"},
				},
			},
		}, false},
		{"valid ingress and egress", &networking.Sidecar{
			Ingress: []*networking.IstioIngressListener{
				{
					Port: &networking.Port{
						Protocol: "http",
						Number:   90,
						Name:     "foo",
					},
					DefaultEndpoint: "127.0.0.1:9999",
				},
			},
			Egress: []*networking.IstioEgressListener{
				{
					Hosts: []string{"*/*"},
				},
			},
		}, true},
		{"valid ingress and empty egress", &networking.Sidecar{
			Ingress: []*networking.IstioIngressListener{
				{
					Port: &networking.Port{
						Protocol: "http",
						Number:   90,
						Name:     "foo",
					},
					DefaultEndpoint: "127.0.0.1:9999",
				},
			},
		}, false},
	}

	for _, tt := range tests {
		t.Run(tt.name, func(t *testing.T) {
			err := ValidateSidecar("foo", "bar", tt.in)
			if err == nil && !tt.valid {
				t.Fatalf("ValidateSidecar(%v) = true, wanted false", tt.in)
			} else if err != nil && tt.valid {
				t.Fatalf("ValidateSidecar(%v) = %v, wanted true", tt.in, err)
			}
		})
	}
}

func TestValidateLocalityLbSetting(t *testing.T) {
	cases := []struct {
		name  string
		in    *meshconfig.LocalityLoadBalancerSetting
		valid bool
	}{
		{
			name:  "valid mesh config without LocalityLoadBalancerSetting",
			in:    nil,
			valid: true,
		},

		{
			name: "invalid LocalityLoadBalancerSetting_Distribute total weight > 100",
			in: &meshconfig.LocalityLoadBalancerSetting{
				Distribute: []*meshconfig.LocalityLoadBalancerSetting_Distribute{
					{
						From: "a/b/c",
						To: map[string]uint32{
							"a/b/c": 80,
							"a/b1":  25,
						},
					},
				},
			},
			valid: false,
		},
		{
			name: "invalid LocalityLoadBalancerSetting_Distribute total weight < 100",
			in: &meshconfig.LocalityLoadBalancerSetting{
				Distribute: []*meshconfig.LocalityLoadBalancerSetting_Distribute{
					{
						From: "a/b/c",
						To: map[string]uint32{
							"a/b/c": 80,
							"a/b1":  15,
						},
					},
				},
			},
			valid: false,
		},
		{
			name: "invalid LocalityLoadBalancerSetting_Distribute weight = 0",
			in: &meshconfig.LocalityLoadBalancerSetting{
				Distribute: []*meshconfig.LocalityLoadBalancerSetting_Distribute{
					{
						From: "a/b/c",
						To: map[string]uint32{
							"a/b/c": 0,
							"a/b1":  100,
						},
					},
				},
			},
			valid: false,
		},
		{
			name: "invalid LocalityLoadBalancerSetting specify both distribute and failover",
			in: &meshconfig.LocalityLoadBalancerSetting{
				Distribute: []*meshconfig.LocalityLoadBalancerSetting_Distribute{
					{
						From: "a/b/c",
						To: map[string]uint32{
							"a/b/c": 80,
							"a/b1":  20,
						},
					},
				},
				Failover: []*meshconfig.LocalityLoadBalancerSetting_Failover{
					{
						From: "region1",
						To:   "region2",
					},
				},
			},
			valid: false,
		},

		{
			name: "invalid failover src and dst have same region",
			in: &meshconfig.LocalityLoadBalancerSetting{
				Failover: []*meshconfig.LocalityLoadBalancerSetting_Failover{
					{
						From: "region1",
						To:   "region1",
					},
				},
			},
			valid: false,
		},
	}

	for _, c := range cases {
		if got := validateLocalityLbSetting(c.in); (got == nil) != c.valid {
			t.Errorf("ValidateLocalityLbSetting failed on %v: got valid=%v but wanted valid=%v: %v",
				c.name, got == nil, c.valid, got)
		}
	}
}

func TestValidateLocalities(t *testing.T) {
	cases := []struct {
		name       string
		localities []string
		valid      bool
	}{
		{
			name:       "multi wildcard locality",
			localities: []string{"*/zone/*"},
			valid:      false,
		},
		{
			name:       "wildcard not in suffix",
			localities: []string{"*/zone"},
			valid:      false,
		},
		{
			name:       "explicit wildcard region overlap",
			localities: []string{"*", "a/b/c"},
			valid:      false,
		},
		{
			name:       "implicit wildcard region overlap",
			localities: []string{"a", "a/b/c"},
			valid:      false,
		},
		{
			name:       "explicit wildcard zone overlap",
			localities: []string{"a/*", "a/b/c"},
			valid:      false,
		},
		{
			name:       "implicit wildcard zone overlap",
			localities: []string{"a/b", "a/b/c"},
			valid:      false,
		},
		{
			name:       "explicit wildcard subzone overlap",
			localities: []string{"a/b/*", "a/b/c"},
			valid:      false,
		},
		{
			name:       "implicit wildcard subzone overlap",
			localities: []string{"a/b", "a/b/c"},
			valid:      false,
		},
		{
			name:       "valid localities",
			localities: []string{"a1/*", "a2/*", "a3/b3/c3", "a4/b4", "a5/b5/*"},
			valid:      true,
		},
	}
	for _, c := range cases {
		t.Run(c.name, func(t *testing.T) {
			err := validateLocalities(c.localities)
			if !c.valid && err == nil {
				t.Errorf("expect invalid localities")
			}

			if c.valid && err != nil {
				t.Errorf("expect valid localities. but got err %v", err)
			}
		})
	}

}<|MERGE_RESOLUTION|>--- conflicted
+++ resolved
@@ -2345,13 +2345,8 @@
 		}}, valid: true},
 		{name: "wildcard", routes: []*networking.RouteDestination{{
 			Destination: &networking.Destination{Host: "*"},
-<<<<<<< HEAD
-		}}, valid: true},
+		}}, valid: false},
 		{name: "bad wildcard", routes: []*networking.RouteDestination{{
-=======
-		}}, valid: false},
-		{name: "bad wildcard", routes: []*networking.RouteDestination{&networking.RouteDestination{
->>>>>>> 15a1f313
 			Destination: &networking.Destination{Host: "foo.*"},
 		}}, valid: false},
 		{name: "bad fqdn", routes: []*networking.RouteDestination{{
